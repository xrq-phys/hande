--- conflicted
+++ resolved
@@ -7,8 +7,4 @@
 
 [user]
 diff = vimdiff
-<<<<<<< HEAD
-benchmark = cb1fb05
-=======
-benchmark = e1283b8
->>>>>>> 5c8f1586
+benchmark = cb1fb05
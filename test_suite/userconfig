--- conflicted
+++ resolved
@@ -11,9 +11,5 @@
 
 [user]
 diff = vimdiff
-<<<<<<< HEAD
-benchmark = fdb814e 32bb517 da9c875 5548278 a2d2316
-=======
-benchmark = fb509c8 da9c875 5548278 a2d2316
->>>>>>> 424e7c96
+benchmark = fb509c8 fdb814e 32bb517 da9c875 5548278 a2d2316
 tolerance = (1.e-10, 1.e-10, None, False)

--- conflicted
+++ resolved
@@ -11,9 +11,5 @@
 
 [user]
 diff = vimdiff
-<<<<<<< HEAD
-benchmark = 812001b 0abd0947 69e31f8 2ff8984 bfa9c968 7c1b5b2 150ebd1 09174ae 7b9bdb8 5782263 994c88d6 f56c749
-=======
-benchmark = dd5c2462 0abd0947 69e31f8 2ff8984 bfa9c968 7c1b5b2 150ebd1 09174ae 7b9bdb8 5782263 994c88d6 f56c749
->>>>>>> 94da8d66
+benchmark = dd5c2462 812001b 0abd0947 69e31f8 2ff8984 bfa9c968 7c1b5b2 150ebd1 09174ae 7b9bdb8 5782263 994c88d6 f56c749
 tolerance = (1.e-10, 1.e-10, None, False)

--- conflicted
+++ resolved
@@ -11,9 +11,5 @@
 
 [user]
 diff = vimdiff
-<<<<<<< HEAD
-benchmark = fdb814e da9c875 5548278 a2d2316
-=======
-benchmark = 32bb517 da9c875 5548278 a2d2316
->>>>>>> 09101ee7
+benchmark = fdb814e 32bb517 da9c875 5548278 a2d2316
 tolerance = (1.e-10, 1.e-10, None, False)

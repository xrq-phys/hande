[hubbard]
exe = ../bin/hande.x
timing_output = cpu elapsed
inputs_args = ('*.in', '')
vcs = git
extract_program = ../tools/extract.py

[user]
diff = vimdiff
<<<<<<< HEAD
benchmark = 0dc363f a331116 7ccbd38 611ecb6 45eedbf c27f9ed 62cb9ac 11a9d6b debf5bb
=======
benchmark = 0dc363f a331116 7ccbd38 611ecb6 45eedbf c27f9ed 62cb9ac 11a9d6b ce3dfde
>>>>>>> d86403bf
<|MERGE_RESOLUTION|>--- conflicted
+++ resolved
@@ -7,8 +7,4 @@
 
 [user]
 diff = vimdiff
-<<<<<<< HEAD
-benchmark = 0dc363f a331116 7ccbd38 611ecb6 45eedbf c27f9ed 62cb9ac 11a9d6b debf5bb
-=======
-benchmark = 0dc363f a331116 7ccbd38 611ecb6 45eedbf c27f9ed 62cb9ac 11a9d6b ce3dfde
->>>>>>> d86403bf
+benchmark = 0dc363f a331116 7ccbd38 611ecb6 45eedbf c27f9ed 62cb9ac 11a9d6b ce3dfde debf5bb

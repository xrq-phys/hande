--- conflicted
+++ resolved
@@ -11,9 +11,5 @@
 
 [user]
 diff = vimdiff
-<<<<<<< HEAD
-benchmark = dd5c2462 812001b 0abd0947 69e31f8 2ff8984 bfa9c968 7c1b5b2 150ebd1 09174ae 7b9bdb8 5782263 994c88d6 f56c749
-=======
-benchmark = 0abd0947 f56c749 5f5e087 0766bc8
->>>>>>> 6567639e
+benchmark = dd5c2462 812001b 0abd0947 69e31f8 2ff8984 bfa9c968 7c1b5b2 150ebd1 09174ae 7b9bdb8 5782263 994c88d6 f56c749 5f5e087 0766bc8
 tolerance = (1.e-10, 1.e-10, None, False)

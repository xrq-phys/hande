--- conflicted
+++ resolved
@@ -10,9 +10,5 @@
 
 [user]
 diff = vimdiff
-<<<<<<< HEAD
-benchmark = 99ea97f bcf832c a194b12 dd0d782 41fcefb aa000da 5d67858 3d87083 133c55b c231dd7
-=======
-benchmark = 09f703e 5d67858 3d87083 133c55b c231dd7
->>>>>>> 45acd6da
+benchmark = 09f703e 99ea97f bcf832c a194b12 dd0d782 41fcefb aa000da 5d67858 3d87083 133c55b c231dd7
 tolerance = (1.e-10, 1.e-10, None, False)

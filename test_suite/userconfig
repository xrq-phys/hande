--- conflicted
+++ resolved
@@ -4,16 +4,12 @@
 vcs = git
 extract_fn = ../tools/pyhande pyhande.testcode.testcode_data
 extract_program = ../tools/tests/extract_test_data.py
-ignore_fields = time
+ignore_fields = time "# attempts"
 skip_program = grep
 skip_args = -i 'disabled at compile-time\|Not compiled with HDF5 support\|Running with .* threads\|Tried to pass logging options to a non-debug build'
 skip_cmd_template = tc.skip tc.args tc.test tc.error
 
 [user]
 diff = vimdiff
-<<<<<<< HEAD
-benchmark = d691d2a 86eda05 9e3b0d5 03914ae 423c9ad 61df0b2 c2a28938 cb1e0083 20ab958 b0e656c6 ab37999 b3db28d 0f9277f 866c45b 94f7d45 5d94bb2 36e666a
-=======
-benchmark = 99fc176 c2a28938 cb1e0083 20ab958 b0e656c6 ab37999 b3db28d 0f9277f 866c45b 94f7d45 5d94bb2 36e666a
->>>>>>> ff3bf1bc
+benchmark = 99fc176 d691d2a 86eda05 9e3b0d5 03914ae 423c9ad 61df0b2 c2a28938 cb1e0083 20ab958 b0e656c6 ab37999 b3db28d 0f9277f 866c45b 94f7d45 5d94bb2 36e666a
 tolerance = (1.e-10, 1.e-10, None, False)

--- conflicted
+++ resolved
@@ -119,12 +119,7 @@
            ccmc/np1/Ne-RHF-cc-pVDZ-Lz-CCSDTQ5-multispawn-short-debug-logging
            ccmc/np1/Ne-RHF-cc-pVDZ_ccmc_even_selection
            ccmc/np1/polyyne_complex_ccsdt
-<<<<<<< HEAD
-=======
            ccmc/np1/hubbard_real_1d_ccmc_even_selection
-           ccmc/np2/H2O-cc-pVDZ_tau_search
-           ccmc/np2/H2O-cc-pVDZ_ccsdt
->>>>>>> 91ff42cf
            ccmc_real_32/np1/HOCl-6-31g_ccsd_short
            dmqmc/np1/heisenberg_1d
            fci/H2-RHF-cc-pVTZ-Lz/

--- conflicted
+++ resolved
@@ -140,12 +140,6 @@
            fciqmc/np1/H2O-RHF-cc-pVTZ-debug-logging
            fciqmc/np1/hubbard_real_1d_change_sys
            fciqmc/np1/polyyne_complex_fciqmc
-<<<<<<< HEAD
-           fciqmc/np2/polyyne_complex_replica_restart/
-           fciqmc/np2/polyyne_complex_replica_restart_legacyv1/
-           fciqmc/np2/ueg_n10_rs2_e4_tau_search
-=======
->>>>>>> 944e4c6b
            fciqmc_real_32/np1/He2-aug-cc-pVDZ_real_32_SS
            fciqmc_real_32/np1/He2-aug-cc-pVDZ_real_32_SS_replica
            fciqmc_real_32/np1/He2-aug-cc-pVDZ_real_32_SS_Extra_MPI
@@ -170,6 +164,9 @@
            ccmc/np2/H2O-cc-pVDZ_ccsdt
            dmqmc_real_32/np2/heisenberg_4_gs_entropy
            fciqmc/np2/polyyne_complex_replica_restart_legacyv1/
+           fciqmc/np2/polyyne_complex_replica_restart/
+           fciqmc/np2/polyyne_complex_replica_restart_legacyv1/
+           fciqmc/np2/ueg_n10_rs2_e4_tau_search
            fciqmc/np2/ueg_n10_rs2_e4_tau_search
            ifciqmc/np4/H2O-RHF-cc-pVTZ-non-block-hdf5-system
            fciqmc_real_32/np4/ueg_n7_rs1_e1_SS_cisdtq_replica

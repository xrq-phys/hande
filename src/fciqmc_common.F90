--- conflicted
+++ resolved
@@ -28,21 +28,13 @@
         use basis, only: nbasis, basis_length, basis_fns, write_basis_fn, bit_lookup
         use calc, only: sym_in, ms_in, initiator_fciqmc, hfs_fciqmc_calc, ct_fciqmc_calc, doing_calc
         use determinants, only: encode_det, set_spin_polarisation, write_det
-<<<<<<< HEAD
-        use hamiltonian, only: get_hmatel_real, slater_condon0_hub_real, slater_condon0_hub_k
-        use hamiltonian, only: diagonal_element_heisenberg, diagonal_element_heisenberg_staggered
+        use hamiltonian, only: get_hmatel
         use fciqmc_restart, only: read_restart
         use system, only: nel, nsites, ndim, system_type, hub_real, hub_k, heisenberg, staggered_magnetic_field
         use system, only: trial_function, neel_singlet, single_basis
-        use symmetry, only: gamma_sym, sym_table
-        use utils, only: factorial_combination_1
-=======
-        use hamiltonian, only: get_hmatel
-        use fciqmc_restart, only: read_restart
-        use system, only: nel, system_type, hub_real, hub_k
         use symmetry, only: symmetry_orb_list
         use momentum_symmetry, only: gamma_sym, sym_table
->>>>>>> c2d95dfd
+        use utils, only: factorial_combination_1
 
         integer :: ierr
         integer :: i, D0_inv_proc, ipos, basis_find, occ_list0_inv(nel)
@@ -196,40 +188,19 @@
             ! Reference det
             f0 = walker_dets(:,tot_walkers)
             ! Energy of reference determinant.
-<<<<<<< HEAD
-            select case(system_type)
-            case(hub_k)
-                H00 = slater_condon0_hub_k(f0)
-            case(hub_real)
-                H00 = slater_condon0_hub_real(f0)
-            case(heisenberg)
-                if (abs(staggered_magnetic_field) > 0.0_p) then
-                    H00 = diagonal_element_heisenberg_staggered(f0)
-                else
-                    if (trial_function /= single_basis) then
-                        H00 = 0
-                    else
-                        H00 = diagonal_element_heisenberg(f0)
-                    end if
-                end if
-            end select
+            H00 = get_hmatel(f0,f0)
             ! By definition, when using a single determinant as a reference state:
             walker_data(1,tot_walkers) = 0.0_p
             ! Or if not using a single determinant:
-            if (trial_function /= single_basis) walker_data(1,tot_walkers) = &
-                                                 diagonal_element_heisenberg(f0)
-            ! Set the Neel state data for the reference state, if it is being used.
             if (trial_function == neel_singlet) then
+                ! Set the Neel state data for the reference state, if it is being used.
+                walker_data(1,tot_walkers) = H00
+                H00 = 0.0_p
                 walker_data(sampling_size+1,tot_walkers) = nsites/2
                 ! For a rectangular bipartite lattice, nbonds = ndim*nsites.
                 ! The Neel state cannot be used for non-bipartite lattices.
                 walker_data(sampling_size+2,tot_walkers) = ndim*nsites
             end if
-=======
-            H00 = get_hmatel(f0,f0)
-            ! By definition:
-            walker_energies(1,tot_walkers) = 0.0_p
->>>>>>> c2d95dfd
 
             ! Finally, we need to check if the reference determinant actually
             ! belongs on this processor.
@@ -291,23 +262,16 @@
                     walker_population(:,tot_walkers) = 0.
                     ! Set the population for this basis function.
                     walker_population(1,tot_walkers) = nint(D0_population)
-                    ! TODO: use generic get_hmatel function for all systems
-                    ! after merging other development branches.
+                    walker_data(1,tot_walkers) = get_hmatel(f0,f0) - H00
                     select case(system_type)
-                    case(hub_k)
-                        walker_data(1,tot_walkers) = slater_condon0_hub_k(f0) - H00
-                    case(hub_real)
-                        walker_data(1,tot_walkers) = slater_condon0_hub_real(f0) - H00
                     case(heisenberg)
-                        if (abs(staggered_magnetic_field) > 0.0_p) then
-                            walker_data(1,tot_walkers) = diagonal_element_heisenberg_staggered(f0) - H00
+                        if (trial_function /= single_basis) then
+                            walker_data(1,tot_walkers) = 0
                         else
-                            if (trial_function /= single_basis) then
-                                walker_data(1,tot_walkers) = 0
-                            else
-                                walker_data(1,tot_walkers) = diagonal_element_heisenberg(f0) - H00
-                            end if
+                            walker_data(1,tot_walkers) = get_hmatel(f0,f0) - H00
                         end if
+                    case default
+                        walker_data(1,tot_walkers) = get_hmatel(f0,f0) - H00
                     end select
                     walker_dets(:,tot_walkers) = f0_inv
                     ! If we are using the Neel state as a reference in the
@@ -392,7 +356,6 @@
         
     end subroutine init_fciqmc
 
-<<<<<<< HEAD
     subroutine select_ref_det()
 
         ! Change the reference determinant to be the determinant with the
@@ -482,7 +445,7 @@
         end if
 
     end subroutine select_ref_det
-=======
+
     subroutine find_single_double_prob(occ_list, psingle, pdouble)
 
         ! Calculate the probabilities of selecting a single or double excitation
@@ -500,7 +463,7 @@
         !             connected to D by a double excitation.
 
         use basis, only: basis_fns
-        use system, only: nel, system_type, hub_k, hub_real, read_in, sym0, nsym
+        use system, only: nel, system_type, hub_k, hub_real, heisenberg, read_in, sym0, nsym
         use point_group_symmetry, only: cross_product_pg_basis, cross_product_pg_sym, nbasis_sym_spin
 
         integer, intent(in) :: occ_list(nel)
@@ -513,7 +476,7 @@
             ! Only double excitations
             psingle = 0.0_p
             pdouble = 1.0_p
-        case(hub_real)
+        case(hub_real,heisenberg)
             ! Only single excitations
             psingle = 1.0_p
             pdouble = 0.0_p
@@ -579,7 +542,6 @@
         end select
 
     end subroutine find_single_double_prob
->>>>>>> c2d95dfd
 
     subroutine initial_fciqmc_status()
 

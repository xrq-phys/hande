module lua_hande_calc

! Lua wrappers to for calculation procedures.  See top-level comments in
! lua_hande for more details about working with the Lua API.

implicit none

contains

    ! --- Calculation wrappers ---

    function lua_fci(L) result(nresult) bind(c)

        ! Run an FCI calculation.

        ! In/Out:
        !    L: lua state (bare C pointer).

        ! Lua:
        !    fci {
        !           sys = system,        -- required
        !           fci = { ... },
        !           lanczos = { ... },
        !           reference = { ... },
        !    }

        use, intrinsic :: iso_c_binding, only: c_ptr, c_int
        use flu_binding, only: flu_State, flu_copyptr
        use aot_table_module, only: aot_table_top, aot_exists, aot_table_close

        use calc, only: calc_type, exact_diag, lanczos_diag
        use fci_lanczos, only: do_fci_lanczos
        use fci_lapack, only: do_fci_lapack
        use fci_utils, only: fci_in_t
        use lua_hande_system, only: get_sys_t
        use lua_hande_utils, only: warn_unused_args, register_timing
        use reference_determinant, only: reference_t
        use system, only: sys_t

        integer(c_int) :: nresult
        type(c_ptr), value :: L

        type(flu_State) :: lua_state
        integer :: opts
        real :: t1, t2
        type(sys_t), pointer :: sys
        type(fci_in_t) :: fci_in
        type(reference_t) :: ref
        logical :: use_sparse_hamil, lanczos
        character(12), parameter :: keys(4) = [character(12) :: 'sys', 'fci', 'lanczos', 'reference']

        call cpu_time(t1)

        lua_state = flu_copyptr(l)
        call get_sys_t(lua_state, sys)

        opts = aot_table_top(lua_state)
        lanczos = aot_exists(lua_state, opts, 'lanczos')
        call read_fci_in(lua_state, opts, sys%basis, fci_in, use_sparse_hamil)
        call read_reference_t(lua_state, opts, ref, sys)
        call warn_unused_args(lua_state, keys, opts)
        call aot_table_close(lua_state, opts)

        if (lanczos) then
            calc_type = lanczos_diag
            call do_fci_lanczos(sys, fci_in, ref, use_sparse_hamil)
        else
            calc_type = exact_diag
            call do_fci_lapack(sys, fci_in, ref)
        end if

        nresult = 0

        call cpu_time(t2)
        call register_timing(lua_state, "FCI calculation", t2-t1)

    end function lua_fci

    function lua_hilbert_space(L) result(nresult) bind(c)

        ! Run a Monte Carlo calculation to estimate the size of the Hilbert
        ! space.

        ! In/Out:
        !    L: lua state (bare C pointer).

        ! Lua:
        !    hilbert_space {
        !       sys = system,      -- required
        !       hilbert = { ... }, -- required
        !       output = { ... },
        !    }

        use, intrinsic :: iso_c_binding, only: c_ptr, c_int, c_f_pointer

        use flu_binding, only: flu_State, flu_copyptr
        use aot_table_module, only: aot_table_top, aot_exists, aot_table_close

        use parallel, only: parent
        use errors, only: stop_all
        use lua_hande_system, only: get_sys_t
        use lua_hande_utils, only: warn_unused_args, register_timing
        use lua_hande_calc_utils, only: init_output_unit, end_output_unit
        use system, only: sys_t
        use qmc_data, only: output_in_t

        use calc, only: calc_type, mc_hilbert_space
        use hilbert_space, only: estimate_hilbert_space

        integer(c_int) :: nresult
        type(c_ptr), value :: L

        type(flu_State) :: lua_state

        type(sys_t), pointer :: sys
        integer :: truncation_level, nattempts, ncycles, rng_seed
        type(output_in_t) :: output_in
        integer, allocatable :: ref_det(:)
        integer :: opts, io_unit
        real :: t1, t2
        character(12), parameter :: keys(3) = [character(12) :: 'sys', 'hilbert', 'output']


        call cpu_time(t1)

        lua_state = flu_copyptr(l)
        call get_sys_t(lua_state, sys)

        opts = aot_table_top(lua_state)
        call read_hilbert_args(lua_state, opts, sys%nel, nattempts, ncycles, truncation_level, ref_det, rng_seed)
        call read_output_in_t(lua_state, opts, output_in)
        call warn_unused_args(lua_state, keys, opts)
        call aot_table_close(lua_state, opts)

        ! AOTUS returns a vector of size 0 to denote a non-existent vector.
        if (size(ref_det) == 0) deallocate(ref_det)
        if (allocated(ref_det)) then
            if (size(ref_det) /= sys%nel .and. parent) call stop_all('lua_hilbert_space', &
                            'Reference determinant does not match the number of electrons in system.')
        end if

        calc_type = mc_hilbert_space
        call init_output_unit(output_in, sys, io_unit)
        call estimate_hilbert_space(sys, truncation_level, nattempts, ncycles, ref_det, rng_seed, io_unit)
        call end_output_unit(output_in%out_filename, io_unit)

        ! [todo] - return estimate of space and error to lua.
        nresult = 0

        call cpu_time(t2)
        call register_timing(lua_state, "Hilbert space estimation", t2-t1)

    end function lua_hilbert_space

    function lua_canonical_estimates(L) result(nresult) bind(c)

        ! Run a Monte Carlo calculation to estimate various mean-field properties of a
        ! system in the canonical ensemble.

        ! In/Out:
        !    L: lua state (bare C pointer).

        ! Lua:
        !    canonical_estimates {
        !       sys = system,      -- required
        !       canonical_estimates = { ... }, -- required
        !    }

        use, intrinsic :: iso_c_binding, only: c_ptr, c_int, c_f_pointer
        use const, only: p

        use flu_binding, only: flu_State, flu_copyptr
        use aot_table_module, only: aot_table_top, aot_table_close

        use errors, only: stop_all
        use lua_hande_system, only: get_sys_t
        use lua_hande_utils, only: warn_unused_args, register_timing
        use system, only: sys_t

        use calc, only: calc_type, mc_canonical_estimates
        use canonical_estimates, only: estimate_canonical

        integer(c_int) :: nresult
        type(c_ptr), value :: l

        type(flu_state) :: lua_state

        type(sys_t), pointer :: sys
        integer :: opts, rng_seed, ncycles, nattempts
        real :: t1, t2
        logical :: fermi_temperature, all_spin_sectors
        real(p) :: beta
        character(19), parameter :: keys(2) = [character(19) :: 'sys', 'canonical_estimates']

        call cpu_time(t1)

        lua_state = flu_copyptr(L)
        call get_sys_t(lua_state, sys)

        opts = aot_table_top(lua_state)
        call read_canonical_args(lua_state, opts, fermi_temperature, beta, nattempts, ncycles, rng_seed, all_spin_sectors)
        call warn_unused_args(lua_state, keys, opts)
        call aot_table_close(lua_state, opts)

        calc_type = mc_canonical_estimates
        call estimate_canonical(sys, fermi_temperature, beta, nattempts, ncycles, all_spin_sectors, rng_seed)

        ! [todo] - return estimate of various canonical mean-field energies and error to lua.
        nresult = 0

        call cpu_time(t2)
        call register_timing(lua_state, "Canonical energy estimation", t2-t1)

    end function lua_canonical_estimates

    function lua_simple_fciqmc(L) result(nresult) bind(c)

        ! Run an FCIQMC calculation using the simple algorithm (slow, serial,
        ! memory hungry).

        ! In/Out:
        !    L: lua state (bare C pointer).

        ! Lua:
        !    simple_fciqmc {
        !       sys = system,         -- required
        !       qmc = { ... },        -- required
        !       restart = { ... },
        !       reference = { ... },
        !       sparse = true/false,
        !       qmc_state = qmc_state,
        !    }

        ! Returns a qmc_state.

        ! See interface documentation for the relevant read_TYPE procedure to
        ! understand the options available within a given subtable.

        use, intrinsic :: iso_c_binding, only: c_ptr, c_int
        use flu_binding, only: flu_State, flu_copyptr
        use aot_table_module, only: aot_table_top, aot_table_close, aot_get_val

        use simple_fciqmc, only: do_simple_fciqmc
        use lua_hande_system, only: get_sys_t
        use lua_hande_utils, only: warn_unused_args, register_timing
        use qmc_data, only: qmc_in_t, restart_in_t, qmc_state_t
        use reference_determinant, only: reference_t
        use system, only: sys_t

        use calc, only: calc_type, simple_fciqmc_calc, fciqmc_calc
        use calc_system_init, only: set_spin_polarisation, set_symmetry_aufbau

        integer(c_int) :: nresult
        type(c_ptr), value :: L

        type(flu_state) :: lua_state
        type(sys_t), pointer :: sys
        type(qmc_in_t) :: qmc_in
        type(restart_in_t) :: restart_in
        type(reference_t) :: reference
        type(qmc_state_t), pointer :: qmc_state_restart, qmc_state_out
        logical :: use_sparse_hamil, have_qmc_state

        integer :: opts, err
        real :: t1, t2
        character(12), parameter :: keys(6) = [character(12) :: 'sys', 'qmc', 'restart', 'reference', 'sparse', 'qmc_state']

        call cpu_time(t1)

        lua_state = flu_copyptr(L)
        call get_sys_t(lua_state, sys)
        ! [todo] - do spin polarisation in system setup.
        call set_spin_polarisation(sys%basis%nbasis, sys)
        ! If using Aufbau determined symmetry need to do after setting spin polarisation.
        if (sys%aufbau_sym) call set_symmetry_aufbau(sys, 6)

        ! Get main table.
        opts = aot_table_top(lua_state)
        call read_qmc_in(lua_state, opts, qmc_in, .true.)
        call read_restart_in(lua_state, opts, restart_in)
        call read_reference_t(lua_state, opts, reference, sys)
        call aot_get_val(use_sparse_hamil, err, lua_state, opts, 'sparse', default=.true.)
        call warn_unused_args(lua_state, keys, opts)
        call get_qmc_state(lua_state, have_qmc_state, qmc_state_restart)
        call aot_table_close(lua_state, opts)

        calc_type = simple_fciqmc_calc + fciqmc_calc
        allocate(qmc_state_out)
        if (have_qmc_state) then
            call do_simple_fciqmc(sys, qmc_in, restart_in, reference, use_sparse_hamil, qmc_state_out, qmc_state_restart)
        else
            call do_simple_fciqmc(sys, qmc_in, restart_in, reference, use_sparse_hamil, qmc_state_out)
        end if

        call push_qmc_state(lua_state, qmc_state_out)
        nresult = 1

        call cpu_time(t2)
        call register_timing(lua_state, "Simple FCIQMC calculation", t2-t1)

    end function lua_simple_fciqmc

    function lua_fciqmc(L) result(nresult) bind(c)

        ! In/Out:
        !    L: lua state (bare C pointer).

        ! Lua:
        !    fciqmc {
        !       sys = system,          -- required
        !       qmc = { ... },         -- required
        !       fciqmc = { ... },
        !       semi_stoch = { ... },
        !       restart = { ... },
        !       load_bal = { ... },
        !       reference = { ... },
        !       logging = { ... },
        !       output = { ... },
        !       qmc_state = qmc_state,
        !    }

        ! Returns a qmc_state.

        ! See interface documentation for the relevant read_TYPE procedure to
        ! understand the options available within a given subtable.

        use, intrinsic :: iso_c_binding, only: c_ptr, c_int
        use flu_binding, only: flu_State, flu_copyptr
        use aot_table_module, only: aot_table_top, aot_table_close

        use dmqmc_data, only: dmqmc_in_t
        use fciqmc, only: do_fciqmc
        use lua_hande_system, only: get_sys_t
        use lua_hande_utils, only: warn_unused_args, register_timing
        use lua_hande_calc_utils, only: init_output_unit, end_output_unit
        use qmc_data, only: qmc_in_t, fciqmc_in_t, semi_stoch_in_t, restart_in_t, load_bal_in_t, &
                            qmc_state_t, output_in_t
        use logging, only: logging_in_t
        use reference_determinant, only: reference_t
        use system, only: sys_t

        use calc, only: calc_type, fciqmc_calc
        use calc_system_init, only: set_spin_polarisation, set_symmetry_aufbau

        integer(c_int)  :: nresult
        type(c_ptr), value :: L

        type(flu_state) :: lua_state
        type(sys_t), pointer :: sys
        type(qmc_in_t) :: qmc_in
        type(fciqmc_in_t) :: fciqmc_in
        type(semi_stoch_in_t) :: semi_stoch_in
        type(restart_in_t) :: restart_in
        type(load_bal_in_t) :: load_bal_in
        type(reference_t) :: reference
        type(qmc_state_t), pointer :: qmc_state_restart, qmc_state_out
        type(logging_in_t) :: logging_in
        type(output_in_t) :: output_in

        logical :: have_restart_state

        integer :: opts, io_unit
        real :: t1, t2
        character(10), parameter :: keys(10) = [character(10) :: 'sys', 'qmc', 'fciqmc', 'semi_stoch', 'restart', &
                                                                'load_bal', 'reference', 'qmc_state', 'logging', &
                                                                'output']

        call cpu_time(t1)

        lua_state = flu_copyptr(L)
        call get_sys_t(lua_state, sys)
        ! [todo] - do spin polarisation in system setup.
        call set_spin_polarisation(sys%basis%nbasis, sys)

        ! Get main table.
        opts = aot_table_top(lua_state)

        call read_qmc_in(lua_state, opts, qmc_in)
        call read_fciqmc_in(lua_state, opts, fciqmc_in)
        call read_semi_stoch_in(lua_state, opts, qmc_in, semi_stoch_in)
        call read_restart_in(lua_state, opts, restart_in)
        call read_load_bal_in(lua_state, opts, load_bal_in)
        call read_reference_t(lua_state, opts, reference, sys)
        call read_logging_in_t(lua_state, opts, logging_in)
        call read_output_in_t(lua_state, opts, output_in)

        call get_qmc_state(lua_state, have_restart_state, qmc_state_restart)

        call warn_unused_args(lua_state, keys, opts)
        call aot_table_close(lua_state, opts)

        calc_type = fciqmc_calc
        allocate(qmc_state_out)

        call init_output_unit(output_in, sys, io_unit)

        ! If using Aufbau determined symmetry need to do after setting spin polarisation.
        if (sys%aufbau_sym) call set_symmetry_aufbau(sys, io_unit)

        if (have_restart_state) then
            call do_fciqmc(sys, qmc_in, fciqmc_in, semi_stoch_in, restart_in, load_bal_in, io_unit, reference, logging_in, &
                           qmc_state_out, qmc_state_restart)
        else
            call do_fciqmc(sys, qmc_in, fciqmc_in, semi_stoch_in, restart_in, load_bal_in, io_unit, reference, logging_in, &
                           qmc_state_out)
        end if

        call end_output_unit(output_in%out_filename, io_unit)

        ! Return qmc_state to the user.
        call push_qmc_state(lua_state, qmc_state_out)
        nresult = 1

        call cpu_time(t2)
        call register_timing(lua_state, "FCIQMC calculation", t2-t1)

    end function lua_fciqmc

    function lua_ccmc(L) result(nresult) bind(c)

        ! In/Out:
        !    L: lua state (bare C pointer).

        ! Lua:
        !    ccmc{
        !       sys = system,         --  required
        !       qmc = { ... },        --  required
        !       ccmc = { ... }
        !       restart = { ... },
        !       reference = { ... },
        !       logging = { ... },
        !       output = { ... },
        !       qmc_state = qmc_state,
        !    }

        ! Returns a qmc_state.

        ! See interface documentation for the relevant read_TYPE procedure to
        ! understand the options available within a given subtable.

        use, intrinsic :: iso_c_binding, only: c_ptr, c_int
        use flu_binding, only: flu_State, flu_copyptr
        use aot_table_module, only: aot_table_top, aot_table_close

        use dmqmc_data, only: dmqmc_in_t
        use ccmc, only: do_ccmc
        use lua_hande_system, only: get_sys_t
        use lua_hande_utils, only: warn_unused_args, register_timing
        use lua_hande_calc_utils, only: init_output_unit, end_output_unit
        use qmc_data, only: qmc_in_t, ccmc_in_t, semi_stoch_in_t, restart_in_t, load_bal_in_t, qmc_state_t, output_in_t
        use logging, only: logging_in_t
        use reference_determinant, only: reference_t
        use system, only: sys_t

        use calc, only: calc_type, ccmc_calc
        use calc_system_init, only: set_spin_polarisation, set_symmetry_aufbau
        use excitations, only: end_excitations, init_excitations

        integer(c_int) :: nresult
        type(c_ptr), value :: L

        type(flu_state) :: lua_state
        type(sys_t), pointer :: sys
        type(qmc_in_t) :: qmc_in
        type(ccmc_in_t) :: ccmc_in
        type(semi_stoch_in_t) :: semi_stoch_in
        type(restart_in_t) :: restart_in
        type(load_bal_in_t) :: load_bal_in
        type(reference_t) :: reference
        type(qmc_state_t), pointer :: qmc_state_restart, qmc_state_out
        type(logging_in_t) :: logging_in
        type(output_in_t) :: output_in

        logical :: have_restart_state
        integer :: opts, io_unit
        real :: t1, t2
        character(10), parameter :: keys(8) = [character(10) :: 'sys', 'qmc', 'ccmc', 'restart', 'reference', 'qmc_state', &
                                                                'logging', 'output']

        call cpu_time(t1)

        lua_state = flu_copyptr(L)
        call get_sys_t(lua_state, sys)
        ! [todo] - do spin polarisation in system setup.
        call set_spin_polarisation(sys%basis%nbasis, sys)

        ! Get main table.
        opts = aot_table_top(lua_state)
        call read_qmc_in(lua_state, opts, qmc_in)
        call read_ccmc_in(lua_state, opts, ccmc_in)

        ! Need to extend bit strings for additional excitation level information if needed.
        if (ccmc_in%even_selection) then
            sys%basis%info_string_len = 1
            sys%basis%tot_string_len = sys%basis%bit_string_len + sys%basis%info_string_len
            sys%basis%tensor_label_len = sys%basis%tot_string_len
            call end_excitations(sys%basis%excit_mask)
            call init_excitations(sys%basis)
        end if
        ! note that semi-stochastic is not (yet) available in CCMC.
        !call read_semi_stoch_in(lua_state, opts, qmc_in, semi_stoch_in)
        call read_restart_in(lua_state, opts, restart_in)
        ! load balancing is not available in CCMC; must use default settings.
        call read_reference_t(lua_state, opts, reference, sys)

        call read_logging_in_t(lua_state, opts, logging_in)
        call read_output_in_t(lua_state, opts, output_in)

        call get_qmc_state(lua_state, have_restart_state, qmc_state_restart)
        call warn_unused_args(lua_state, keys, opts)
        call aot_table_close(lua_state, opts)

        calc_type = ccmc_calc
        allocate(qmc_state_out)

        call init_output_unit(output_in, sys, io_unit)
        ! If using Aufbau determined symmetry need to do after setting spin polarisation.
        if (sys%aufbau_sym) call set_symmetry_aufbau(sys, io_unit)

        if (have_restart_state) then
            call do_ccmc(sys, qmc_in, ccmc_in, semi_stoch_in, restart_in, load_bal_in, reference, logging_in, io_unit, &
                            qmc_state_out, qmc_state_restart)
        else
            call do_ccmc(sys, qmc_in, ccmc_in, semi_stoch_in, restart_in, load_bal_in, reference, logging_in, io_unit, &
                            qmc_state_out)
        end if

<<<<<<< HEAD
        ! Reset bit string length for reuse.
        if (ccmc_in%even_selection) then
            sys%basis%info_string_len = 0
            sys%basis%tot_string_len = sys%basis%bit_string_len + sys%basis%info_string_len
            sys%basis%tensor_label_len = sys%basis%tot_string_len
            call end_excitations(sys%basis%excit_mask)
            call init_excitations(sys%basis)
        end if
=======
        call end_output_unit(output_in%out_filename, io_unit)
>>>>>>> ff3bf1bc

        call push_qmc_state(lua_state, qmc_state_out)
        nresult = 1

        call cpu_time(t2)
        call register_timing(lua_state, "CCMC calculation", t2-t1)

    end function lua_ccmc

    function lua_dmqmc(L) result(nresult) bind(c)

        ! In/Out:
        !    L: lua state (bare C pointer).

        ! Lua:
        !    dmqmc{
        !       sys = system,         -- required
        !       qmc = { ... },        -- required
        !       dmqmc = { ... },
        !       ipdmqmc = { ... },
        !       operators = { ... },
        !       rdm = { ... },
        !       restart = { ... },
        !       reference = { ... },
        !       qmc_state = qmc_state,
        !    }

        ! Returns a qmc_state.

        ! See interface documentation for the relevant read_TYPE procedure to
        ! understand the options available within a given subtable.

        use, intrinsic :: iso_c_binding, only: c_ptr, c_int
        use flu_binding, only: flu_State, flu_copyptr
        use aot_table_module, only: aot_table_top, aot_table_close, aot_table_from_1Darray

        use dmqmc_data, only: dmqmc_in_t, dmqmc_estimates_t
        use dmqmc, only: do_dmqmc
        use lua_hande_system, only: get_sys_t
        use lua_hande_utils, only: warn_unused_args, register_timing
        use qmc_data, only: qmc_in_t, restart_in_t, load_bal_in_t, qmc_state_t
        use reference_determinant, only: reference_t
        use system, only: sys_t, heisenberg, read_in, ueg

        use const, only: p
        use calc, only: calc_type, dmqmc_calc, doing_dmqmc_calc, dmqmc_energy_squared
        use checking, only: check_allocate
        use real_lattice, only: create_next_nearest_orbs
        use calc_system_init, only: set_spin_polarisation, set_symmetry_aufbau

        integer(c_int) :: nresult
        type(c_ptr), value :: L

        type(flu_state) :: lua_state
        type(sys_t), pointer :: sys
        type(qmc_in_t) :: qmc_in
        type(dmqmc_in_t) :: dmqmc_in
        type(dmqmc_estimates_t) :: dmqmc_estimates
        type(restart_in_t) :: restart_in
        type(load_bal_in_t) :: load_bal_in
        type(reference_t) :: reference
        type(qmc_state_t), pointer :: qmc_state_out, qmc_state_restart

        logical :: have_restart_state
        integer :: opts, ierr
        real :: t1, t2
        real(p), allocatable :: sampling_probs(:)
        character(10), parameter :: keys(9) = [character(10) :: 'sys', 'qmc', 'dmqmc', 'ipdmqmc', 'operators', 'rdm', &
                                                                'restart', 'reference', 'qmc_state']

        call cpu_time(t1)

        lua_state = flu_copyptr(L)
        call get_sys_t(lua_state, sys)

        opts = aot_table_top(lua_state)
        call read_qmc_in(lua_state, opts, qmc_in)
        call read_dmqmc_in(lua_state, sys%basis%nbasis, opts, sys%system, dmqmc_in, dmqmc_estimates%subsys_info)

        ! We are required to handle the tensor length ourselves.
        sys%basis%tensor_label_len = 2*sys%basis%tot_string_len

        if (doing_dmqmc_calc(dmqmc_energy_squared)) then
            ! Create info no longer set in init_real_space.
            allocate(sys%real_lattice%next_nearest_orbs(sys%basis%nbasis,sys%basis%nbasis), stat=ierr)
            call check_allocate('sys%real_lattice%next_nearest_orbs',sys%basis%nbasis*sys%basis%nbasis,ierr)
            call create_next_nearest_orbs(sys%basis, sys%real_lattice)
        end if

        ! [todo] - do spin polarisation in system setup.
        ! I'm sure we can handle this more gracefully than hack it in here...!
        if (dmqmc_in%all_spin_sectors) then
            if (sys%system /= read_in .and. sys%system /= ueg) sys%Ms = sys%lattice%nsites
            call set_spin_polarisation(sys%basis%nbasis, sys)
            if (sys%system == heisenberg) sys%max_number_excitations = sys%lattice%nsites/2
        else
            call set_spin_polarisation(sys%basis%nbasis, sys)
        end if
        ! If using Aufbau determined symmetry need to do after setting spin polarisation.
        if (sys%aufbau_sym) call set_symmetry_aufbau(sys, 6)

        ! Now system initialisation is complete (boo), act on the other options.
        call read_restart_in(lua_state, opts, restart_in)
        call read_reference_t(lua_state, opts, reference, sys)
        call get_qmc_state(lua_state, have_restart_state, qmc_state_restart)
        ! load balancing not implemented in DMQMC--just use defaults.
        call warn_unused_args(lua_state, keys, opts)
        call aot_table_close(lua_state, opts)

        calc_type = dmqmc_calc
        allocate(qmc_state_out)
        if (have_restart_state) then
            call do_dmqmc(sys, qmc_in, dmqmc_in, dmqmc_estimates, restart_in, load_bal_in, reference, qmc_state_out, &
                          sampling_probs, qmc_state_restart)
        else
            call do_dmqmc(sys, qmc_in, dmqmc_in, dmqmc_estimates, restart_in, load_bal_in, reference, qmc_state_out, sampling_probs)
        end if

        sys%basis%tensor_label_len = sys%basis%tot_string_len

        nresult = 1
        call push_qmc_state(lua_state, qmc_state_out)
        if (dmqmc_in%find_weights) then
            nresult = nresult + 1
            call aot_table_from_1Darray(lua_state, opts, sampling_probs)
        end if

        call cpu_time(t2)
        call register_timing(lua_state, "DMQMC calculation", t2-t1)

    end function lua_dmqmc

    ! --- table-derived type wrappers ---

    subroutine read_fci_in(lua_state, opts, basis, fci_in, use_sparse_hamil)

        ! Read in the fci and (optionally) lanczos tables to a fci_in_t object.

        ! fci = {
        !     write_hamiltonian = true/false,
        !     hamiltonian_file = filename,
        !     write_determinants = true/false,
        !     determinant_file = filename,
        !     write_nwfns = M,
        !     wfn_file = filename,
        !     nanalyse = N,
        !     blacs_block_size = block_size,
        !     rdm = { ... }, -- L-d vector containing the sites to include in subsystem A.
        ! }
        ! lanczos = {
        !     neigv = N,
        !     nbasis = M,
        !     direct = true/false,
        !     sparse = true/false, -- default true
        ! }

        ! In/Out:
        !    lua_state: flu/Lua state to which the HANDE API is added.
        ! In:
        !    opts: handle for the table containing the fci and (optionally) the lanczos table(s).
        !    basis: information about the single-particle basis set of the system.
        ! Out:
        !    fci_in: fci_in_t object containing generic fci/lanczos input options.
        !    use_sparse_hamil: should the Hamiltonian be stored in a sparse format?

        use flu_binding, only: flu_State
        use aot_table_module, only: aot_get_val, aot_exists, aot_table_open, aot_table_close
        use aot_vector_module, only: aot_get_val

        use lua_hande_utils, only: warn_unused_args
        use basis_types, only: basis_t
        use checking, only: check_allocate
        use fci_utils, only: fci_in_t

        type(flu_State), intent(inout) :: lua_state
        integer, intent(in) :: opts
        type(basis_t), intent(in) :: basis
        type(fci_in_t), intent(inout) :: fci_in
        logical, intent(out) :: use_sparse_hamil

        integer :: fci_table, err, fci_nrdms
        integer, allocatable :: err_arr(:)

        character(18), parameter :: fci_keys(9) = [character(18) :: 'write_hamiltonian', 'hamiltonian_file', &
                                                                    'write_determinants', 'determinant_file', 'write_nwfns', &
                                                                    'wfn_file', 'nanalyse', 'blacs_block_size', 'rdm']
        character(6), parameter :: lanczos_keys(4) = [character(6) :: 'neigv', 'nbasis', 'direct', 'sparse']

        if (aot_exists(lua_state, opts, 'fci')) then
            call aot_table_open(lua_state, opts, fci_table, 'fci')

            ! Optional arguments
            call aot_get_val(fci_in%write_hamiltonian, err, lua_state, fci_table, 'write_hamiltonian')
            call aot_get_val(fci_in%hamiltonian_file, err, lua_state, fci_table, 'hamiltonian_file')
            call aot_get_val(fci_in%write_determinants, err, lua_state, fci_table, 'write_determinants')
            call aot_get_val(fci_in%determinant_file, err, lua_state, fci_table, 'determinant_file')
            call aot_get_val(fci_in%print_fci_wfn, err, lua_state, fci_table, 'write_nwfns')
            call aot_get_val(fci_in%print_fci_wfn_file, err, lua_state, fci_table, 'wfn_file')
            call aot_get_val(fci_in%analyse_fci_wfn, err, lua_state, fci_table, 'nanalyse')
            call aot_get_val(fci_in%block_size, err, lua_state, fci_table, 'blacs_block_size')

            ! Optional arguments requiring special care.
            if (aot_exists(lua_state, fci_table, 'rdm')) then
                ! Currently restricted to one RDM in a single FCI calculation.
                fci_nrdms = 1
                allocate(fci_in%subsys_info(fci_nrdms), stat=err)
                call check_allocate('fci_in%subsys_info', fci_nrdms, err)
                call aot_get_val(fci_in%subsys_info(fci_nrdms)%subsystem_A, err_arr, basis%nbasis, lua_state, fci_table, 'rdm')
                fci_in%subsys_info(fci_nrdms)%A_nsites = size(fci_in%subsys_info(fci_nrdms)%subsystem_A)
            end if

            call warn_unused_args(lua_state, fci_keys, fci_table)

            call aot_table_close(lua_state, fci_table)

        end if

        ! Lanczos table: optional and indicates doing a Lanczos calculation.
        if (aot_exists(lua_state, opts, 'lanczos')) then
            call aot_table_open(lua_state, opts, fci_table, 'lanczos')
            call aot_get_val(fci_in%nlanczos_eigv, err, lua_state, fci_table, 'neigv')
            call aot_get_val(fci_in%lanczos_string_len, err, lua_state, fci_table, 'nbasis')
            call aot_get_val(fci_in%direct_lanczos, err, lua_state, fci_table, 'direct')
            call aot_get_val(use_sparse_hamil, err, lua_state, fci_table, 'sparse', default=.true.)
            call warn_unused_args(lua_state, lanczos_keys, fci_table)
            call aot_table_close(lua_state, fci_table)
        end if

    end subroutine read_fci_in

    subroutine read_hilbert_args(lua_state, opts, nel, nattempts, ncycles, ex_level, ref_det, rng_seed)

        ! In/Out:
        !    lua_state: flu/Lua state to which the HANDE API is added.
        ! In:
        !    opts: handle to the table which is input to the Lua hilbert_space
        !        routine.
        !    nel: The number of electrons in the system.
        ! Out:
        !    nattempts: number of samples, i.e. number of random determinants, to use each cycle.
        !    ncycles: number of Monte Carlo cycles to perform.
        !    ex_level: maximum excitation level relative to the reference
        !        determinant to include in the Hilbert space.
        !    ref_det: reference determinant.  If not supplied by the user then
        !        this will be deallocated on output.
        !    rng_seed: seed to initialise the random number generator.

        use flu_binding, only: flu_State
        use aot_table_module, only: aot_get_val, aot_exists, aot_table_open, aot_table_close
        use aot_vector_module, only: aot_get_val

        use parallel, only: parent
        use errors, only: stop_all
        use lua_hande_utils, only: warn_unused_args, get_rng_seed

        type(flu_State), intent(inout) :: lua_state
        integer, intent(in) :: opts, nel
        integer, intent(out) :: nattempts, ncycles, ex_level, rng_seed
        integer, allocatable :: ref_det(:)

        integer :: hilbert_table, err
        integer, allocatable :: err_arr(:)
        character(10), parameter :: keys(6) = [character(10) :: 'sys', 'nattempts', 'ncycles', 'ex_level', 'reference', 'rng_seed']

        if (.not. aot_exists(lua_state, opts, 'hilbert') .and. parent) &
            call stop_all('read_hilbert_args','"hilbert" table not present.')
        call aot_table_open(lua_state, opts, hilbert_table, 'hilbert')

        call aot_get_val(nattempts, err, lua_state, hilbert_table, 'nattempts')
        if (err /= 0 .and. parent) call stop_all('read_hilbert_args', 'Number of attempts not supplied.')
        call aot_get_val(ncycles, err, lua_state, hilbert_table, 'ncycles', default=20)
        call aot_get_val(ex_level, err, lua_state, hilbert_table, 'ex_level', default=-1)
        call aot_get_val(ref_det, err_arr, nel, lua_state, hilbert_table, key='reference')
        call get_rng_seed(lua_state, hilbert_table, rng_seed)

        call warn_unused_args(lua_state, keys, hilbert_table)
        call aot_table_close(lua_state, hilbert_table)

    end subroutine read_hilbert_args

    subroutine read_canonical_args(lua_state, opts, fermi_temperature, beta, nattempts, ncycles, rng_seed, all_spin_sectors)

        ! In/Out:
        !    lua_state: flu/Lua state to which the HANDE API is added.
        ! In:
        !    opts: handle to the table which is input to the Lua canonical_estimates
        !        routine.
        ! Out:
        !    fermi_temperature: if true, rescale beta as the inverse reduced
        !        temperature.
        !    beta: target temperature.
        !    nattempts: number of samples to use each cycle.
        !    ncycles: number of Monte Carlo cycles to perform.
        !    rng_seed: seed to initialise the random number generator.
        !    all_spin_sectors: True if averaging over spin.

        use flu_binding, only: flu_State
        use aot_table_module, only: aot_get_val, aot_exists, aot_table_open, aot_table_close

        use const, only: p
        use parallel, only: parent
        use errors, only: stop_all
        use lua_hande_utils, only: warn_unused_args, get_rng_seed

        type(flu_State), intent(inout) :: lua_state
        integer, intent(in) :: opts
        logical, intent(out) :: fermi_temperature, all_spin_sectors
        integer, intent(out) :: nattempts, ncycles, rng_seed
        real(p), intent(out) :: beta

        integer :: canonical_estimates_table, err
        character(17), parameter :: keys(6) = [character(17) :: 'nattempts', 'ncycles', 'beta', &
                                                                'fermi_temperature', 'rng_seed', 'all_spin_sectors']

        if (.not. aot_exists(lua_state, opts, 'canonical_estimates') .and. parent) &
            call stop_all('read_canonical_args','"canonical_estimates" table not present.')
        call aot_table_open(lua_state, opts, canonical_estimates_table, 'canonical_estimates')

        call aot_get_val(nattempts, err, lua_state, canonical_estimates_table, 'nattempts')
        if (err /= 0 .and. parent) call stop_all('read_canonical_args', 'nattempts: Number of attempts/cycle not supplied.')
        call aot_get_val(ncycles, err, lua_state, canonical_estimates_table, 'ncycles')
        if (err /= 0 .and. parent) call stop_all('read_canonical_args', 'ncycles: Number of cycles not supplied.')

        call aot_get_val(beta, err, lua_state, canonical_estimates_table, 'beta')
        if (err /= 0 .and. parent) call stop_all('read_canonical_args', 'beta: target temperature not supplied.')
        call aot_get_val(fermi_temperature, err, lua_state, canonical_estimates_table, 'fermi_temperature', default=.false.)

        call get_rng_seed(lua_state, canonical_estimates_table, rng_seed)
        call aot_get_val(all_spin_sectors, err, lua_state, canonical_estimates_table, 'all_spin_sectors', default=.false.)

        call warn_unused_args(lua_state, keys, canonical_estimates_table)
        call aot_table_close(lua_state, canonical_estimates_table)

    end subroutine read_canonical_args

    subroutine read_qmc_in(lua_state, opts, qmc_in, short)

        ! Read in a qmc table to a qmc_in_t object.

        ! qmc = {
        !     tau = tau,                                  -- required
        !     init_pop = N,                               -- required unless restarting
        !     mc_cycles = ncycles,                        -- required
        !     nreports = nreport,                         -- required
        !     state_size = walker_length,                 -- required unless restarting
        !     spawned_state_size = spawned_walker_length, -- required unless restarting
        !     rng_seed = seed,
        !     target_population = pop,
        !     real_amplitudes = true/false,
        !     real_amplitude_force_32 = true/false,
        !     spawn_cutoff = cutoff,
        !     excit_gen = 'renorm'/'no_renorm',
        !     tau_search = true/false,
        !     pattempt_single = prob,
        !     pattempt_double = prob,
        !     initial_shift = shift,
        !     shift_damping = damp_factor,
        !     initiator = true/false,
        !     initiator_threshold = pop,
        !     use_mpi_barriers = true/false,
        !     vary_shift_from = shift or "proje",
        !     vary_shift = true/false,
        ! }

        ! In/Out:
        !    lua_state: flu/Lua state to which the HANDE API is added.
        ! In:
        !    opts: handle for the table containing the qmc table.
        !    short (optional): if true, then don't read in otherwise critical
        !       options not required for simple_fciqmc.  Default: false.
        ! Out:
        !    qmc_in: qmc_in_t object containing generic QMC input options.

        use flu_binding, only: flu_State
        use aot_table_module, only: aot_get_val, aot_exists, aot_table_open, aot_table_close

        use qmc_data, only: qmc_in_t, excit_gen_renorm, excit_gen_no_renorm
        use lua_hande_utils, only: warn_unused_args, get_rng_seed
        use parallel, only: parent
        use errors, only: stop_all, warning

        type(flu_State), intent(inout) :: lua_state
        integer, intent(in) :: opts
        type(qmc_in_t), intent(out) :: qmc_in
        logical, intent(in), optional :: short

        integer :: qmc_table, err
        character(len=10) :: str
        logical :: skip, no_renorm

        character(23), parameter :: keys(27) = [character(23) :: 'tau', 'init_pop', 'mc_cycles', 'nreports', 'state_size', &
                                                                 'spawned_state_size', 'rng_seed', 'target_population', &
                                                                 'real_amplitudes', 'spawn_cutoff', 'no_renorm', 'tau_search', &
                                                                 'real_amplitude_force_32', &
                                                                 'pattempt_single', 'pattempt_double', 'initial_shift', &
                                                                 'shift_damping', 'initiator', 'initiator_threshold', &
                                                                 'use_mpi_barriers', 'vary_shift_from', &
                                                                 'excit_gen', 'reference_target', 'vary_shift', &
                                                                 'quasi_newton','quasi_newton_threshold', 'quasi_newton_value']

        if (present(short)) then
            skip = short
        else
            skip = .false.
        end if

        if (.not. aot_exists(lua_state, opts, 'qmc') .and. parent) call stop_all('read_qmc_in','"qmc" table not present.')

        call aot_table_open(lua_state, opts, qmc_table, 'qmc')

        ! Required arguments
        call aot_get_val(qmc_in%tau, err, lua_state, qmc_table, 'tau')
        if (err /= 0 .and. parent) call stop_all('read_qmc_in', 'tau not set.')
        call aot_get_val(qmc_in%ncycles, err, lua_state, qmc_table, 'mc_cycles')
        if (err /= 0 .and. parent) call stop_all('read_qmc_in', 'mc_cycles not set.')
        call aot_get_val(qmc_in%nreport, err, lua_state, qmc_table, 'nreports')
        if (err /= 0 .and. parent) call stop_all('read_qmc_in', 'nreports not set.')

        ! Usually required, but not always. (Checked later if needed.)
        call aot_get_val(qmc_in%D0_population, err, lua_state, qmc_table, 'init_pop')
        if (.not. skip) then
            call aot_get_val(qmc_in%walker_length, err, lua_state, qmc_table, 'state_size')
            call aot_get_val(qmc_in%spawned_walker_length, err, lua_state, qmc_table, 'spawned_state_size')
        end if

        ! Optional arguments (defaults set in derived type).
        call aot_get_val(qmc_in%real_amplitudes, err, lua_state, qmc_table, 'real_amplitudes')
        call aot_get_val(qmc_in%real_amplitude_force_32, err, lua_state, qmc_table, 'real_amplitude_force_32')
        call aot_get_val(qmc_in%spawn_cutoff, err, lua_state, qmc_table, 'spawn_cutoff')
        call aot_get_val(qmc_in%pattempt_single, err, lua_state, qmc_table, 'pattempt_single')
        call aot_get_val(qmc_in%pattempt_double, err, lua_state, qmc_table, 'pattempt_double')
        call aot_get_val(qmc_in%tau_search, err, lua_state, qmc_table, 'tau_search')
        call aot_get_val(qmc_in%initial_shift, err, lua_state, qmc_table, 'initial_shift')
        call aot_get_val(qmc_in%shift_damping, err, lua_state, qmc_table, 'shift_damping')
        call aot_get_val(qmc_in%target_particles, err, lua_state, qmc_table, 'target_population')
        call aot_get_val(qmc_in%initiator_approx, err, lua_state, qmc_table, 'initiator')
        call aot_get_val(qmc_in%initiator_pop, err, lua_state, qmc_table, 'initiator_threshold')
        call aot_get_val(qmc_in%use_mpi_barriers, err, lua_state, qmc_table, 'use_mpi_barriers')
        call aot_get_val(qmc_in%quasi_newton, err, lua_state, qmc_table, 'quasi_newton')
        call aot_get_val(qmc_in%quasi_newton_threshold, err, lua_state, qmc_table, 'quasi_newton_threshold')
        call aot_get_val(qmc_in%quasi_newton_value, err, lua_state, qmc_table, 'quasi_newton_value')

        if (aot_exists(lua_state, qmc_table, 'reference_target')) then
            qmc_in%target_reference = .true.
            call aot_get_val(qmc_in%target_particles, err, lua_state, qmc_table, 'reference_target')
            if (aot_exists(lua_state, qmc_table, 'target_population') .and. parent) call stop_all('read_qmc_in', &
                'Cannot provide both target_population and reference_target')
        end if

        qmc_in%vary_shift_present = aot_exists(lua_state, qmc_table, 'vary_shift')
        if (qmc_in%vary_shift_present) then
            call aot_get_val(qmc_in%vary_shift, err, lua_state, qmc_table, 'vary_shift')
        end if

        if (aot_exists(lua_state, qmc_table, 'no_renorm')) then
            call aot_get_val(no_renorm, err, lua_state, qmc_table, 'no_renorm')
            if (parent) call warning('read_qmc_in', 'no_renorm is deprecated.  Please use excit_gen instead.')
            if (no_renorm) then
                qmc_in%excit_gen = excit_gen_no_renorm
            else
                qmc_in%excit_gen = excit_gen_renorm
            end if
        end if

        if (aot_exists(lua_state, qmc_table, 'excit_gen')) then
            call aot_get_val(str, err, lua_state, qmc_table, 'excit_gen')
            select case(str)
            case('renorm')
                qmc_in%excit_gen = excit_gen_renorm
            case('no_renorm')
                qmc_in%excit_gen = excit_gen_no_renorm
            case default
                call stop_all('read_qmc_in', 'Invalid excit_gen setting: '//trim(str))
            end select
        end if

        ! If user sets initial shift and vary_shift_from, assume they know what
        ! they're doing.  Otherwise, vary the shift from the initial shift
        ! value.
        qmc_in%vary_shift_from = qmc_in%initial_shift

        ! Optional arguments requiring special care.
        call get_rng_seed(lua_state, qmc_table, qmc_in%seed)
        if (aot_exists(lua_state, qmc_table, 'vary_shift_from')) then
            call aot_get_val(qmc_in%vary_shift_from, err, lua_state, qmc_table, 'vary_shift_from')
            if (err /= 0) then
                ! Perhaps passed in a string?
                call aot_get_val(str, err, lua_state, qmc_table, 'vary_shift_from')
                qmc_in% vary_shift_from_proje = trim(str) == 'proje'
            end if
        end if

        call warn_unused_args(lua_state, keys, qmc_table)

        call aot_table_close(lua_state, qmc_table)

    end subroutine read_qmc_in

    subroutine read_fciqmc_in(lua_state, opts, fciqmc_in)

        ! Read in an fciqmc table (if it exists) to an fciqmc_in object.

        ! fciqmc = {
        !     non_blocking_comm = true/false,
        !     load_balancing = true/false,
        !     init_spin_inverse_reference_det = true/false,
        !     guiding_function = 'none'/'neel_singlet',
        !     trial_function = 'single_basis'/'neel_singlet',
        !     select_reference_det = true, -- OR
        !     select_reference_det = {
        !        update_every = mc_cycles,
        !        pop_factor = factor,
        !     }
        !     quadrature_initiator = true/false,
        !     replica_tricks = true/false,
        ! }

        ! In/Out:
        !    lua_state: flu/Lua state to which the HANDE API is added.
        ! In:
        !    opts: handle for the table containing the fciqmc table.
        ! Out:
        !    fciqmc_in: fciqmc_in_t object containing FCIQMC-specific input options.

        use flu_binding, only: flu_State
        use aot_table_module, only: aot_get_val, aot_exists, aot_table_open, aot_table_close

        use qmc_data, only: fciqmc_in_t, neel_singlet, neel_singlet_guiding
        use lua_hande_utils, only: warn_unused_args
        use parallel, only: parent
        use errors, only: stop_all

        type(flu_State), intent(inout) :: lua_state
        integer, intent(in) :: opts
        type(fciqmc_in_t), intent(out) :: fciqmc_in

        integer :: fciqmc_table, ref_det, err
        character(len=12) :: str
        logical :: ref_det_flag
        character(31), parameter :: keys(8) = [character(31) :: 'non_blocking_comm', 'load_balancing', 'guiding_function', &
                                                                'init_spin_inverse_reference_det', 'trial_function', &
                                                                'select_reference_det', 'quadrature_initiator', &
                                                                'replica_tricks']

        if (aot_exists(lua_state, opts, 'fciqmc')) then

            call aot_table_open(lua_state, opts, fciqmc_table, 'fciqmc')

            ! Optional arguments (defaults set in derived type).
            call aot_get_val(fciqmc_in%non_blocking_comm, err, lua_state, fciqmc_table, 'non_blocking_comm')
            call aot_get_val(fciqmc_in%doing_load_balancing, err, lua_state, fciqmc_table, 'load_balancing')
            call aot_get_val(fciqmc_in%init_spin_inv_D0, err, lua_state, fciqmc_table, 'init_spin_inverse_reference_det')
            call aot_get_val(fciqmc_in%quadrature_initiator, err, lua_state, fciqmc_table, 'quadrature_initiator')
            call aot_get_val(fciqmc_in%replica_tricks, err, lua_state, fciqmc_table, 'replica_tricks')

            ! Optional arguments requiring special care.
            if (aot_exists(lua_state, fciqmc_table, 'select_reference_det')) then
                call aot_table_open(lua_state, fciqmc_table, ref_det, 'select_reference_det')
                if (ref_det == 0) then
                    ! Just passed a boolean (hopefully).
                    call aot_get_val(ref_det_flag, err, lua_state, fciqmc_table, 'select_reference_det', default=.false.)
                    if (ref_det_flag) fciqmc_in%select_ref_det_every_nreports = 20
                else
                    call aot_get_val(fciqmc_in%select_ref_det_every_nreports, err, lua_state, ref_det, 'update_every', default=20)
                    call aot_get_val(fciqmc_in%ref_det_factor, err, lua_state, ref_det, 'pop_factor')
                    call aot_table_close(lua_state, ref_det)
                end if
            end if
            if (aot_exists(lua_state, fciqmc_table, 'guiding_function')) then
                call aot_get_val(str, err, lua_state, fciqmc_table, 'guiding_function')
                select case(trim(str))
                case('none')
                    ! use default
                case('neel_singlet')
                    fciqmc_in%guiding_function = neel_singlet_guiding
                    fciqmc_in%trial_function = neel_singlet
                case default
                    if (parent) call stop_all('read_fciqmc_in', 'Unknown guiding function')
                end select
            end if
            if (aot_exists(lua_state, fciqmc_table, 'trial_function')) then
                call aot_get_val(str, err, lua_state, fciqmc_table, 'trial_function')
                select case(trim(str))
                case('none')
                    ! use default
                case('neel_singlet')
                    fciqmc_in%trial_function = neel_singlet
                case default
                    if (parent) call stop_all('read_fciqmc_in', 'Unknown trial wavefunction')
                end select
            end if

            call warn_unused_args(lua_state, keys, fciqmc_table)

            call aot_table_close(lua_state, fciqmc_table)

        end if

    end subroutine read_fciqmc_in

    subroutine read_semi_stoch_in(lua_state, opts, qmc_in, semi_stoch_in)

        ! Read in an semi_stoch table (if it exists) to an semi_stoch_in object.

        ! semi_stoch = {
        !     space = 'read'/'high'/'ci',       -- required if semi_stoch table exists.
        !     size = target_pop,                -- required if space == 'high'
        !     start_iteration = mc_cycles,
        !     shift_start_iteration = mc_cycle, -- overrides start_iteration
        !     separate_annihilation = true/false,
        !     write = true/false/id,
        !     read = id,
        !     ci_space = { ... },               -- required if space == 'ci'.  Reference table.
        ! }

        ! In/Out:
        !    lua_state: flu/Lua state to which the HANDE API is added.
        !    qmc_in: qmc_in_t object containing qmc input options.  If semi-stochastic
        !        options are present, then qmc_in%real_amplitudes is forced to be true.
        ! In:
        !    opts: handle for the table containing the semi_stoch table.
        ! Out:
        !    semi_stoch_in: semi_stoch_in_t object containing semi-stochastic-specific input options.

        use flu_binding, only: flu_State
        use aot_table_module, only: aot_get_val, aot_exists, aot_table_open, aot_table_close
        use parallel, only: parent
        use errors, only: stop_all, warning

        use qmc_data, only: qmc_in_t, semi_stoch_in_t, high_pop_determ_space, read_determ_space, ci_determ_space, &
                            semi_stoch_combined_annihilation, semi_stoch_separate_annihilation
        use lua_hande_utils, only: warn_unused_args, get_flag_and_id

        type(flu_State), intent(inout) :: lua_state
        integer, intent(in) :: opts
        type(qmc_in_t), intent(inout) :: qmc_in
        type(semi_stoch_in_t), intent(out) :: semi_stoch_in

        integer :: semi_stoch_table, err
        character(len=10) :: str
        logical :: separate_annihilation
        character(21), parameter :: keys(9) = [character(21) :: 'space', 'size', 'start_iteration', 'separate_annihilation', &
                                                                'shift_start_iteration', 'write_determ_space', 'write', 'read', &
                                                                'ci_space']

        if (aot_exists(lua_state, opts, 'semi_stoch')) then

            if (parent .and. .not. qmc_in%real_amplitudes) &
                call warning('read_semi_stoch_in', 'Enabling real_amplitudes as required by semi_stoch.')
            qmc_in%real_amplitudes = .true.

            call aot_table_open(lua_state, opts, semi_stoch_table, 'semi_stoch')

            ! Required arguments.
            if (aot_exists(lua_state, semi_stoch_table, 'space')) then
                call aot_get_val(str, err, lua_state, semi_stoch_table, 'space')
                select case(str)
                case('read')
                    semi_stoch_in%space_type = read_determ_space
                    semi_stoch_in%target_size = -1
                case('high')
                    semi_stoch_in%space_type = high_pop_determ_space
                    call aot_get_val(semi_stoch_in%target_size, err, lua_state, semi_stoch_table, 'size')
                    if (err /= 0 .and. parent) call stop_all('read_semi_stoch_in', 'Target space size not given.')
                case('ci')
                    semi_stoch_in%space_type = ci_determ_space
                    call read_reference_t(lua_state, semi_stoch_table, semi_stoch_in%ci_space, ref_table_name='ci_space')
                    if (semi_stoch_in%ci_space%ex_level < 0) &
                        call stop_all('read_semi_stoch_in', 'Max excitation level not given for ci_space')
                case default
                    if (parent) call stop_all('read_semi_stoch_in', 'Unknown semi stochastic space type')
                end select
            else
                if (parent) call stop_all('read_semi_stoch_in', 'Deterministic space not specified.')
            end if

            ! Optional arguments (defaults set in derived type).
            call aot_get_val(semi_stoch_in%start_iter, err, lua_state, semi_stoch_table, 'start_iteration')
            call aot_get_val(separate_annihilation, err, lua_state, semi_stoch_table, 'separate_annihilation', default=.true.)
            call aot_get_val(semi_stoch_in%read_id, err, lua_state, semi_stoch_table, 'read')
            call get_flag_and_id(lua_state, semi_stoch_table, semi_stoch_in%write_determ_space, semi_stoch_in%write_id, 'write')
            if (separate_annihilation) then
                semi_stoch_in%projection_mode = semi_stoch_separate_annihilation
            else
                semi_stoch_in%projection_mode = semi_stoch_combined_annihilation
            end if

            ! Optional arguments requiring special care.
            if (aot_exists(lua_state, semi_stoch_table, 'write_determ_space')) then
                call aot_get_val(semi_stoch_in%write_determ_space, err, lua_state, semi_stoch_table, 'write_determ_space')
                if (parent) call warning('read_semi_stoch_in', 'write_determ_space is deprecated.  Please use write instead.')
            end if
            if (aot_exists(lua_state, semi_stoch_table, 'shift_start_iteration')) then
                semi_stoch_in%start_iter = huge(0) ! fixed up once the shift comes on...
                call aot_get_val(semi_stoch_in%shift_iter, err, lua_state, semi_stoch_table, 'shift_start_iteration')
            end if

            call warn_unused_args(lua_state, keys, semi_stoch_table)

            call aot_table_close(lua_state, semi_stoch_table)

        end if

    end subroutine read_semi_stoch_in

    subroutine read_ccmc_in(lua_state, opts, ccmc_in)

        ! Read in an ccmc table (if it exists) to an ccmc_in object.

        ! ccmc = {
        !     move_frequency = frequency,
        !     cluster_multispawn_threshold = threshold,
        !     full_non_composite = true/false,
        !     linked = true/false,
        !     vary_shift_reference = true/false,
        !     density_matrices = true/false,
        !     density_matrix_file = filename,
        !     even_selection = true/false,
        ! }

        ! In/Out:
        !    lua_state: flu/Lua state to which the HANDE API is added.
        ! In:
        !    opts: handle for the table containing the ccmc table.
        ! Out:
        !    ccmc_in: ccmc_in_t object containing ccmc-specific input options.

        use flu_binding, only: flu_State
        use aot_table_module, only: aot_get_val, aot_exists, aot_table_open, aot_table_close

        use qmc_data, only: ccmc_in_t
        use lua_hande_utils, only: warn_unused_args

        type(flu_State), intent(inout) :: lua_state
        integer, intent(in) :: opts
        type(ccmc_in_t), intent(out) :: ccmc_in

        integer :: ccmc_table, err
        character(28), parameter :: keys(8) = [character(28) :: 'move_frequency', 'cluster_multispawn_threshold', &
                                                                'full_non_composite', 'linked', 'vary_shift_reference', &
                                                                'density_matrices', 'density_matrix_file', 'even_selection']

        if (aot_exists(lua_state, opts, 'ccmc')) then

            call aot_table_open(lua_state, opts, ccmc_table, 'ccmc')

            ! Optional arguments (defaults set in derived type).
            call aot_get_val(ccmc_in%move_freq, err, lua_state, ccmc_table, 'move_frequency')
            call aot_get_val(ccmc_in%cluster_multispawn_threshold, err, lua_state, ccmc_table, 'cluster_multispawn_threshold')
            call aot_get_val(ccmc_in%full_nc, err, lua_state, ccmc_table, 'full_non_composite')
            call aot_get_val(ccmc_in%linked, err, lua_state, ccmc_table, 'linked')
            call aot_get_val(ccmc_in%vary_shift_reference, err, lua_state, ccmc_table, 'vary_shift_reference')
            call aot_get_val(ccmc_in%density_matrices, err, lua_state, ccmc_table, 'density_matrices')
            call aot_get_val(ccmc_in%density_matrix_file, err, lua_state, ccmc_table, 'density_matrix_file')
            call aot_get_val(ccmc_in%even_selection, err, lua_state, ccmc_table, 'even_selection')

            call warn_unused_args(lua_state, keys, ccmc_table)

            call aot_table_close(lua_state, ccmc_table)

        end if

    end subroutine read_ccmc_in

    subroutine read_dmqmc_in(lua_state, nbasis, opts, system_name, dmqmc_in, subsys_info)

        ! Read in DMQMC-related input options from various tables to a dmqmc_in_t object.

        ! dmqmc = {
        !     replica_tricks = true/false,
        !     fermi_temperature = true/false,
        !     all_sym_sectors = true/false,
        !     all_spin_sectors = true/false,
        !     beta_loops = Nb,
        !     sampling_weights = { ... },
        !     vary_weights = N,
        !     find_weights = true/false,
        !     find_weights_start = iteration,
        !     symmetrize = true/false,
        !     initiator_level = ilevel,
        ! }
        ! ipdmqmc = { -- sets propagate_to_beta to true
        !     initial_beta = b,
        !     initial_matrix = 'free_electron'/'hartree_fock',
        !     grand_canonical_initialisation = true/false,
        !     metropolis_attempts = nattempts,
        !     symmetric = true/false,
        ! }
        ! operators = {
        !     renyi2 = true/false,
        !     energy = true/false,
        !     energy2 = true/false,
        !     staggered_magnetisation = true/false,
        !     correlation = { ... }
        !     excit_dist = true/false,
        !     excit_dist_start = iteration,
        !     kinetic_energy = true/false,
        !     H0_energy = true/false,
        !     potential_energy = true/false,
        !     HI_energy = true/false,
        !     mom_dist = kmax,
        ! }
        ! rdm = {
        !     spawned_state_size = X,
        !     rdms = { { ... } , { ... } , { ... } ... }
        !     ground_state = true/false,
        !     ground_state_start = iteration,
        !     instantaneous = true/false,
        !     write = true/false,
        !     concurrence = true/false,
        !     von_neumann = true/false,
        !     renyi2 = true/false,
        ! }

        ! In/Out:
        !    lua_state: flu/Lua state to which the HANDE API is added.
        ! In:
        !    opts: handle for the table containing the above tables.
        !    nbasis: number of single-particle basis functions in the basis set of the system.
        !    system_name: system being studied.
        ! Out:
        !    dmqmc_in: dmqmc_in_t object containing DMQMC input options.
        !    subsys_info: array of subsys_t objects containing the subsystem
        !       for each RDM of interest. Unallocated if no RDMs are specified.

        use flu_binding, only: flu_State
        use aot_table_module, only: aot_exists, aot_table_open, aot_table_close, aot_get_val, aot_table_length
        use aot_vector_module, only: aot_get_val

        use calc
        use dmqmc_data, only: dmqmc_in_t, subsys_t, hartree_fock_dm, free_electron_dm
        use checking, only: check_allocate
        use parallel, only: parent
        use errors, only: stop_all, warning
        use lua_hande_utils, only: warn_unused_args
        use system, only: heisenberg

        type(flu_State), intent(inout) :: lua_state
        integer, intent(in) :: nbasis, opts, system_name
        type(dmqmc_in_t), intent(out) :: dmqmc_in
        type(subsys_t), intent(out), allocatable :: subsys_info(:)

        integer :: table, subtable, err, i
        integer, allocatable :: err_arr(:)
        logical :: op
        character(len=13) :: str

        character(30), parameter :: dmqmc_keys(11) = [character(30) :: 'replica_tricks', 'fermi_temperature', 'all_sym_sectors', &
                                                                      'all_spin_sectors', 'beta_loops', 'sampling_weights',      &
                                                                      'find_weights', 'find_weights_start', 'symmetrize',        &
                                                                      'vary_weights', 'initiator_level']
        character(30), parameter :: ip_keys(6)    = [character(30) :: 'target_beta', 'initial_beta', 'initial_matrix',           &
                                                                      'grand_canonical_initialisation', 'metropolis_attempts',   &
                                                                      'symmetric']
        character(30), parameter :: op_keys(11)    = [character(30) :: 'renyi2', 'energy', 'energy2', 'staggered_magnetisation',  &
                                                                       'correlation', 'excit_dist', 'kinetic_energy',             &
                                                                       'H0_energy', 'potential_energy', 'HI_energy', 'mom_dist']
        character(30), parameter :: rdm_keys(9)   = [character(30) :: 'spawned_state_size', 'rdms', 'ground_state',              &
                                                                      'ground_state_start', 'instantaneous', 'write',              &
                                                                      'concurrence', 'von_neumann', 'renyi2']

        dmqmc_calc_type = 0

        ! All optional and straightfoward except the vector quantities.

        if (aot_exists(lua_state, opts, 'dmqmc')) then
            call aot_table_open(lua_state, opts, table, 'dmqmc')
            call aot_get_val(dmqmc_in%replica_tricks, err, lua_state, table, 'replica_tricks')
            call aot_get_val(dmqmc_in%fermi_temperature, err, lua_state, table, 'fermi_temperature')
            call aot_get_val(dmqmc_in%all_sym_sectors, err, lua_state, table, 'all_sym_sectors')
            call aot_get_val(dmqmc_in%all_spin_sectors, err, lua_state, table, 'all_spin_sectors')
            call aot_get_val(dmqmc_in%beta_loops, err, lua_state, table, 'beta_loops')
            call aot_get_val(dmqmc_in%find_weights, err, lua_state, table, 'find_weights')
            call aot_get_val(dmqmc_in%find_weights_start, err, lua_state, table, 'find_weights_start')
            call aot_get_val(dmqmc_in%half_density_matrix, err, lua_state, table, 'symmetrize')
            if (aot_exists(lua_state, table, 'sampling_weights')) then
                dmqmc_in%weighted_sampling = .true.
                ! Certainly can't have more excitation levels than basis functions, so that's a handy upper-limit.
                call aot_get_val(dmqmc_in%sampling_probs, err_arr, nbasis, lua_state, table, 'sampling_weights')
            end if
            if (aot_exists(lua_state, table, 'initiator_level')) then
                call aot_get_val(dmqmc_in%initiator_level, err, lua_state, table, 'initiator_level')
            end if
            dmqmc_in%vary_weights = aot_exists(lua_state, table, 'vary_weights')
            call aot_get_val(dmqmc_in%finish_varying_weights, err, lua_state, table, 'vary_weights')
            call warn_unused_args(lua_state, dmqmc_keys, table)
            call aot_table_close(lua_state, table)
        end if

        ! If using the 'find_weights' option then weighted sampling should
        ! always be used, even if not asked for via a separate input.
        if (dmqmc_in%find_weights) dmqmc_in%weighted_sampling = .true.

        if (aot_exists(lua_state, opts, 'ipdmqmc')) then
            dmqmc_in%propagate_to_beta = .true.
            call aot_table_open(lua_state, opts, table, 'ipdmqmc')
            if (aot_exists(lua_state, table, 'initial_beta')) then
                call aot_get_val(dmqmc_in%target_beta, err, lua_state, table, 'initial_beta')
                if (parent) call warning('read_dmqmc_in', 'initial_beta is deprecated.  Please use target_beta instead.')
            end if
            call aot_get_val(dmqmc_in%target_beta, err, lua_state, table, 'target_beta')
            if (aot_exists(lua_state, table, 'initial_matrix')) then
                call aot_get_val(str, err, lua_state, table, 'initial_matrix')
                select case(trim(str))
                case('free_electron')
                    dmqmc_in%initial_matrix = free_electron_dm
                case('hartree_fock')
                    dmqmc_in%initial_matrix = hartree_fock_dm
                case default
                    if (parent) call stop_all('read_dmqmc_in', 'Unknown  inital density matrix')
                end select
            end if
            call aot_get_val(dmqmc_in%symmetric, err, lua_state, table, 'symmetric', default=.true.)
            call aot_get_val(dmqmc_in%grand_canonical_initialisation, err, lua_state, table, 'grand_canonical_initialisation')
            call aot_get_val(dmqmc_in%metropolis_attempts, err, lua_state, table, 'metropolis_attempts')
            call warn_unused_args(lua_state, ip_keys, table)
            call aot_table_close(lua_state, table)
        end if

        if (aot_exists(lua_state, opts, 'operators')) then
            call aot_table_open(lua_state, opts, table, 'operators')
            call aot_get_val(op, err, lua_state, table, 'renyi2', default=.false.)
            if (op) dmqmc_calc_type = dmqmc_calc_type + dmqmc_full_r2
            call aot_get_val(op, err, lua_state, table, 'energy', default=.false.)
            if (op) dmqmc_calc_type = dmqmc_calc_type + dmqmc_energy
            call aot_get_val(op, err, lua_state, table, 'energy2', default=.false.)
            if (op) dmqmc_calc_type = dmqmc_calc_type + dmqmc_energy_squared
            call aot_get_val(op, err, lua_state, table, 'staggered_magnetisation', default=.false.)
            if (op) dmqmc_calc_type = dmqmc_calc_type + dmqmc_staggered_magnetisation
            call aot_get_val(op, err, lua_state, table, 'kinetic_energy', default=.false.)
            if (op) dmqmc_calc_type = dmqmc_calc_type + dmqmc_kinetic_energy
            call aot_get_val(op, err, lua_state, table, 'H0_energy', default=.false.)
            if (op) dmqmc_calc_type = dmqmc_calc_type + dmqmc_H0_energy
            call aot_get_val(op, err, lua_state, table, 'potential_energy', default=.false.)
            if (op) dmqmc_calc_type = dmqmc_calc_type + dmqmc_potential_energy
            call aot_get_val(op, err, lua_state, table, 'HI_energy', default=.false.)
            if (op) dmqmc_calc_type = dmqmc_calc_type + dmqmc_HI_energy
            if (aot_exists(lua_state, table, 'correlation')) then
                dmqmc_calc_type = dmqmc_calc_type + dmqmc_correlation
                call aot_get_val(dmqmc_in%correlation_sites, err_arr, nbasis, lua_state, table, 'correlation')
            end if
            if (aot_exists(lua_state, table, 'mom_dist')) then
                call aot_get_val(dmqmc_in%mom_dist_kmax, err, lua_state, table, 'mom_dist')
                dmqmc_in%calc_mom_dist = .true.
            end if
            call aot_get_val(dmqmc_in%calc_excit_dist, err, lua_state, table, 'excit_dist')
            call warn_unused_args(lua_state, op_keys, table)
            call aot_table_close(lua_state, table)
        end if

        if (aot_exists(lua_state, opts, 'rdm')) then
            call aot_table_open(lua_state, opts, table, 'rdm')

            ! instantaneous is optional but if present, spawned_state_size must
            ! be.
            call aot_get_val(dmqmc_in%rdm%calc_inst_rdm, err, lua_state, table, 'instantaneous')

            ! If doing rdms, must specify them and the spawned state size.
            call aot_get_val(dmqmc_in%rdm%spawned_length, err, lua_state, table, 'spawned_state_size')
            if (dmqmc_in%rdm%calc_inst_rdm .and. err /= 0) then
                if (parent) call stop_all('read_dmqmc_in', 'spawned_state_size not specified in rdm table.')
            end if
            if (aot_exists(lua_state, table, 'rdms')) then
                dmqmc_in%rdm%doing_rdm = .true.
                call aot_table_open(lua_state, table, subtable, 'rdms')
                dmqmc_in%rdm%nrdms = aot_table_length(lua_state, subtable)
                allocate(subsys_info(dmqmc_in%rdm%nrdms), stat=err)
                call check_allocate('subsys_info', dmqmc_in%rdm%nrdms, err)
                do i = 1, dmqmc_in%rdm%nrdms
                    call aot_get_val(subsys_info(i)%subsystem_A, err_arr, nbasis, lua_state, subtable, pos=i)
                    subsys_info(i)%A_nsites = size(subsys_info(i)%subsystem_A)
                end do
            else
                if (parent) call stop_all('read_dmqmc_in', 'rdms not specified in rdm table.')
            end if

            ! Optional arguments.
            call aot_get_val(dmqmc_in%rdm%calc_ground_rdm, err, lua_state, table, 'ground_state')
            call aot_get_val(dmqmc_in%start_av_rdm, err, lua_state, table, 'ground_state_start')
            call aot_get_val(dmqmc_in%rdm%output_rdm, err, lua_state, table, 'write')
            call aot_get_val(dmqmc_in%rdm%doing_concurrence, err, lua_state, table, 'concurrence')
            call aot_get_val(dmqmc_in%rdm%doing_vn_entropy, err, lua_state, table, 'von_neumann')
            call aot_get_val(op, err, lua_state, table, 'renyi2', default=.false.)
            if (op) dmqmc_calc_type = dmqmc_calc_type + dmqmc_rdm_r2
            call warn_unused_args(lua_state, rdm_keys, table)
            call aot_table_close(lua_state, table)
        else
            dmqmc_in%rdm%nrdms = 0
        end if
        ! Can't average over spin sectors alone in normal dmqmc calculation.
        if (dmqmc_in%all_spin_sectors .and. .not. dmqmc_in%all_sym_sectors .and. system_name /= heisenberg .and. parent) &
                                            & call stop_all('read_dmqmc_in', 'specified symmetry averaging not imlemented')

    end subroutine read_dmqmc_in

    subroutine read_load_bal_in(lua_state, opts, load_bal_in)

        ! Read in an load_bal table (if it exists) to an load_bal_in object.

        ! load_bal = {
        !     nslots = N,
        !     min_pop = pop,
        !     target = percent,
        !     max_attempts = max,
        !     write = true/false,
        ! }

        ! In/Out:
        !    lua_state: flu/Lua state to which the HANDE API is added.
        ! In:
        !    opts: handle for the table containing the load_bal table.
        ! Out:
        !    load_bal_in: load_bal_in_t object containing load-balancing-specific input options.

        use flu_binding, only: flu_State
        use aot_table_module, only: aot_get_val, aot_exists, aot_table_open, aot_table_close

        use lua_hande_utils, only: warn_unused_args
        use qmc_data, only: load_bal_in_t

        type(flu_State), intent(inout) :: lua_state
        integer, intent(in) :: opts
        type(load_bal_in_t), intent(out) :: load_bal_in

        integer :: load_bal_table, err
        character(12), parameter :: keys(5) = [character(12) :: 'nslots', 'min_pop', 'target', 'max_attempts', 'write']

        if (aot_exists(lua_state, opts, 'load_bal')) then

            call aot_table_open(lua_state, opts, load_bal_table, 'load_bal')

            ! Optional arguments (defaults set in derived type).
            load_bal_in%nslots = 20 ! Default for when load balancing in use
            call aot_get_val(load_bal_in%nslots, err, lua_state, load_bal_table, 'nslots')
            call aot_get_val(load_bal_in%pop, err, lua_state, load_bal_table, 'min_pop')
            call aot_get_val(load_bal_in%percent, err, lua_state, load_bal_table, 'target')
            call aot_get_val(load_bal_in%max_attempts, err, lua_state, load_bal_table, 'max_attempts')
            call aot_get_val(load_bal_in%write_info, err, lua_state, load_bal_table, 'write')

            call warn_unused_args(lua_state, keys, load_bal_table)

            call aot_table_close(lua_state, load_bal_table)

        end if

    end subroutine read_load_bal_in

    subroutine read_reference_t(lua_state, opts, ref, sys, ref_table_name)

        ! Read in a reference table (if it exists) to a reference_t object.

        ! reference = {
        !     det = { ... }, -- N-electron vector
        !     hilbert_space_det = { ... }, -- N-electron vector
        !     ex_level = truncation_level,
        ! }

        ! In/Out:
        !    lua_state: flu/Lua state to which the HANDE API is added.
        ! In:
        !    opts: handle for the table containing the reference table.
        !    sys (optional): sys_t object describing the system of interest.  Used to default to
        !        full space if present.
        !    ref_table_name (optional): name of table holding reference info.  Default: reference.
        ! Out:
        !    ref: reference_t object contianing the input options describing the
        !        reference.  Note that ex_level is set to the number of electrons
        !        if not provided (incl. if the reference table is not present in
        !        opts) and sys is present and -1 otherwise.

        use flu_binding, only: flu_State
        use aot_vector_module, only: aot_get_val
        use aot_table_module, only: aot_get_val, aot_exists, aot_table_open, aot_table_close
        use errors, only: stop_all

        use lua_hande_utils, only: warn_unused_args
        use reference_determinant, only: reference_t
        use system, only: sys_t

        type(flu_State), intent(inout) :: lua_state
        integer, intent(in) :: opts
        type(reference_t), intent(out) :: ref
        type(sys_t), intent(in), optional :: sys
        character(*), intent(in), optional :: ref_table_name

        integer :: ref_table, err
        integer, allocatable :: err_arr(:)
        character(17), parameter :: keys(3) = [character(17) :: 'det', 'hilbert_space_det', 'ex_level']
        ! Avoid using allocatable strings here for old compiler support.
        character(100) :: ref_name

        ! Set to full space/a problematic value by default.
        ref%ex_level = -1
        if (present(sys)) ref%ex_level = sys%nel

        ref_name = 'reference'
        if (present(ref_table_name)) then
            if (len(ref_table_name) > len(ref_name)) call stop_all('read_reference_t', 'ref_name size too large.')
            ref_name = ref_table_name
        end if

        if (aot_exists(lua_state, opts, ref_name)) then

            call aot_table_open(lua_state, opts, ref_table, ref_name)

            ! Optional arguments requiring special handling.

            ! Check if deeterminants exist first to avoid aotus allocating components unnecessarily.
            if (aot_exists(lua_state, ref_table, 'det')) then
                call aot_get_val(ref%occ_list0, err_arr, sys%nel, lua_state, ref_table, 'det')
            end if
            if (aot_exists(lua_state, ref_table, 'hilbert_space_det')) then
                call aot_get_val(ref%hs_occ_list0, err_arr, sys%nel, lua_state, ref_table, 'hilbert_space_det')
            end if

            call aot_get_val(ref%ex_level, err, lua_state, ref_table, 'ex_level')

            call warn_unused_args(lua_state, keys, ref_table)

            call aot_table_close(lua_state, ref_table)

        end if

    end subroutine read_reference_t

    subroutine read_restart_in(lua_state, opts, restart_in)

        ! Read in a restart table (if it exists) to a restart_in_t object.

        ! restart = {
        !    read = true/false/id,
        !    write = true/false/id,
        !    write_shift = true/false/id,
        !    write_frequency = niterations,
        ! }

        ! where id is an integer and sets the id for the restart file of the relevant type.
        ! If an id is provided, then the corresponding flag is also set to true.

        ! In/Out:
        !    lua_state: flu/Lua state to which the HANDE API is added.
        ! In:
        !    opts: handle for the table containing the restart table.
        ! Out:
        !    restart_in: restart_in_t object contianing the input options describing restart files.

        use flu_binding, only: flu_State
        use aot_table_module, only: aot_exists, aot_table_open, aot_table_close, aot_get_val

        use lua_hande_utils, only: warn_unused_args, get_flag_and_id
        use qmc_data, only: restart_in_t

        type(flu_State), intent(inout) :: lua_state
        integer, intent(in) :: opts
        type(restart_in_t), intent(out) :: restart_in

        integer :: err, restart_table
        character(15), parameter :: keys(4) = [character(15) :: 'read', 'write', 'write_shift', 'write_frequency']

        if (aot_exists(lua_state, opts, 'restart')) then

            call aot_table_open(lua_state, opts, restart_table, 'restart')

            call aot_get_val(restart_in%write_freq, err, lua_state, restart_table, 'write_frequency')

            associate(r_in=>restart_in)
                call get_flag_and_id(lua_state, restart_table, r_in%read_restart, r_in%read_id, 'read')
                call get_flag_and_id(lua_state, restart_table, r_in%write_restart, r_in%write_id, 'write')
                call get_flag_and_id(lua_state, restart_table, r_in%write_restart_shift, r_in%write_shift_id, 'write_shift')
            end associate

            call warn_unused_args(lua_state, keys, restart_table)

            call aot_table_close(lua_state, restart_table)

        end if

    end subroutine read_restart_in

    subroutine read_output_in_t(lua_state, opts, output_in)

        ! Read in output table (if it exists) and set up.

        ! output = {
        !    filename = filename,
        !    reprint_sys = true/false,
        ! }

        ! In/Out:
        !    lua_state: flu/Lua state to which the HANDE API is added.
        ! In:
        !    opts: handle for the table containing the output table.
        ! Out:
        !    output_in: output_in_t object contianing the input options
        !       describing output files.

        use flu_binding, only: flu_State
        use aot_table_module, only: aot_exists, aot_table_open, aot_table_close, aot_get_val

        use lua_hande_utils, only: warn_unused_args, get_flag_and_id
        use qmc_data, only: output_in_t

        type(flu_State), intent(inout) :: lua_state
        integer, intent(in) :: opts
        type(output_in_t), intent(out) :: output_in

        integer :: err, output_table
        character(11), parameter :: keys(2) = [character(11) :: 'filename', 'reprint_sys']

        if (aot_exists(lua_state, opts, 'output')) then

            call aot_table_open(lua_state, opts, output_table, 'output')

            call aot_get_val(output_in%out_filename, err, lua_state, output_table, 'filename')
            call aot_get_val(output_in%reprint_sys_info, err, lua_state, output_table, 'reprint_sys')

            call warn_unused_args(lua_state, keys, output_table)

            call aot_table_close(lua_state, output_table)

        end if

    end subroutine read_output_in_t

    subroutine get_qmc_state(lua_state, have_qmc_state, qmc_state)

        ! Get (if present) a qmc_state_t object passed in to resume a calculation.

        ! In/Out:
        !   lua_state: flu/Lua state to which the HANDE API is added.
        ! Out:
        !   have_qmc_state: true if qmc_state was passed in from lua.
        !   qmc_state: the qmc_state_t object passed in if have_qmc_state.

        use, intrinsic :: iso_c_binding, only: c_f_pointer, c_ptr

        use flu_binding, only: flu_State
        use aot_table_module, only: aot_table_top, aot_exists, aot_get_val
        use aot_table_ops_module, only: aot_table_open, aot_table_close

        use qmc_data, only: qmc_state_t
        use lua_hande_utils, only: get_userdata

        type(flu_State), intent(inout) :: lua_state
        logical, intent(out) :: have_qmc_state
        type(qmc_state_t), pointer, intent(out) :: qmc_state

        integer :: opts, qs_table
        type(c_ptr) :: qs_ptr

        opts = aot_table_top(lua_state)

        have_qmc_state = aot_exists(lua_state, opts, 'qmc_state')
        if (have_qmc_state) then
            ! Get qmc_state object
            call aot_table_open(lua_state, opts, qs_table, key='qmc_state')
            call get_userdata(lua_state, qs_table, "qmc_state", qs_ptr)
            call aot_table_close(lua_state, qs_table)
            call c_f_pointer(qs_ptr, qmc_state)
        end if

    end subroutine get_qmc_state

    subroutine push_qmc_state(lua_state, qmc_state)

        ! Add a table containing the passed qmc_state to the lua stack for returning

        ! In/Out:
        !   lua_state: flu/Lua state to which the HANDE API is added.
        ! In:
        !   qmc_state: the qmc_state object to return to lua

        use, intrinsic :: iso_c_binding, only: c_loc
        use flu_binding, only: flu_State, flu_pushlightuserdata, flu_pushstring, flu_settable, flu_pushcclosure, fluL_setmetatable
        use aot_table_ops_module, only: aot_table_open, aot_table_close

        use qmc_data, only: qmc_state_t

        type(qmc_state_t), pointer, intent(in) :: qmc_state
        type(flu_state), intent(inout) :: lua_state

        integer :: table

        ! Create table to become qmc_state object
        call aot_table_open(lua_state, thandle=table)
        
        ! Add qmc_state pointer as t.qmc_state
        call flu_pushstring(lua_state, "qmc_state")
        call flu_pushlightuserdata(lua_state, c_loc(qmc_state))
        call flu_settable(lua_state, table)

        ! Add deallocation function as t:free()
        call flu_pushstring(lua_state, "free")
        call flu_pushcclosure(lua_state, lua_dealloc_qmc_state, 0)
        call flu_settable(lua_state, table)

        ! Set metatable to mark for finalisation.  Note metatable is created in register_lua_hande_api.
        call fluL_setmetatable(lua_state, "qmc_state")

    end subroutine push_qmc_state

    function lua_dealloc_qmc_state(L) result(nresult) bind(c)

        ! Deallocate a qmc_state object.  Expects to be called from lua with a single argument --
        ! the qmc_state object to be deallocated.

        ! In/Out:
        !   L: lua state (bare C pointer).

        use, intrinsic :: iso_c_binding, only: c_ptr, c_int, c_f_pointer, c_null_ptr
        use flu_binding, only: flu_State, flu_copyptr, flu_pushstring, flu_pushlightuserdata, flu_settable, &
                               flu_getmetatable, flu_pop
        use aot_table_ops_module, only: aot_table_top
        use aot_table_module, only: aot_get_val, aot_table_close
        use aot_top_module, only: aot_top_get_val

        use qmc_data, only: qmc_state_t
        use dealloc, only: dealloc_qmc_state_t
        use errors, only: stop_all
        use lua_hande_utils, only: get_userdata

        integer(c_int) :: nresult
        type(c_ptr), value :: L

        type(flu_State) :: lua_state
        integer :: qs_table
        type(c_ptr) :: qs_ptr
        type(qmc_state_t), pointer :: qs

        lua_state = flu_copyptr(L)

        qs_table = aot_table_top(lua_state)
        call get_userdata(lua_state, qs_table, "qmc_state", qs_ptr)
        call c_f_pointer(qs_ptr, qs)

        if (associated(qs)) then
            call dealloc_qmc_state_t(qs)
            deallocate(qs)
        end if

        ! Update table with deallocated pointer.
        call flu_pushstring(lua_state, "qmc_state")
        call flu_pushlightuserdata(lua_state, c_null_ptr)
        call flu_settable(lua_state, qs_table)

        call aot_table_close(lua_state, qs_table)

        nresult = 0

    end function lua_dealloc_qmc_state

    subroutine read_logging_in_t(lua_state, opts, logging_in)

        ! Read in options associated with the logging table (only for debug builds).

        ! logging = {
        !   calc = verbosity_level,
        !   spawn = verbosity_level,
        !   death = verbosity_level,
        !   }

        ! In/Out:
        !    lua_state: flu/Lua state to which the HANDE API is added.
        ! In:
        !    opts: handle for the table containing the semi_stoch table.
        ! Out:
        !    logging_in: logging_in_t object containing logging-specific input options.


        use flu_binding, only: flu_State
        use aot_table_module, only: aot_get_val, aot_exists, aot_table_open, aot_table_close
        use lua_hande_utils, only: warn_unused_args

        use logging, only: logging_in_t

        use errors, only: stop_all
        use const, only: debug
        use parallel, only: parent

        type(flu_State), intent(inout) :: lua_state
        integer, intent(in) :: opts

        type(logging_in_t), intent(out) :: logging_in
        integer :: logging_table, err

        character(15), parameter :: keys(7) = [character(15) :: 'calc', 'spawn', 'death', &
                                                'stoch_selection', 'select', 'start', 'finish']

        if (aot_exists(lua_state, opts, 'logging')) then

            if (debug) then

                call aot_table_open(lua_state, opts, logging_table, 'logging')

                call aot_get_val(logging_in%calc, err, lua_state, logging_table, 'calc')

                call aot_get_val(logging_in%spawn, err, lua_state, logging_table, 'spawn')

                call aot_get_val(logging_in%death, err, lua_state, logging_table, 'death')

                call aot_get_val(logging_in%stoch_selection, err, lua_state, logging_table, 'stoch_selection')

                call aot_get_val(logging_in%selection, err, lua_state, logging_table, 'select')

                call aot_get_val(logging_in%start_iter, err, lua_state, logging_table, 'start')

                call aot_get_val(logging_in%end_iter, err, lua_state, logging_table, 'finish')

                call warn_unused_args(lua_state, keys, logging_table)
                call aot_table_close(lua_state, logging_table)

            else
                if (parent) call stop_all('read_logging_in_t', &
                        'Tried to pass logging options to a non-debug build.')
            end if

        end if
    end subroutine read_logging_in_t

end module lua_hande_calc<|MERGE_RESOLUTION|>--- conflicted
+++ resolved
@@ -525,7 +525,6 @@
                             qmc_state_out)
         end if
 
-<<<<<<< HEAD
         ! Reset bit string length for reuse.
         if (ccmc_in%even_selection) then
             sys%basis%info_string_len = 0
@@ -534,9 +533,8 @@
             call end_excitations(sys%basis%excit_mask)
             call init_excitations(sys%basis)
         end if
-=======
+
         call end_output_unit(output_in%out_filename, io_unit)
->>>>>>> ff3bf1bc
 
         call push_qmc_state(lua_state, qmc_state_out)
         nresult = 1

module heisenberg_estimators

use const

implicit none

contains

<<<<<<< HEAD
    pure subroutine update_proj_energy_heisenberg_basic(f0, cdet, pop, D0_pop_sum, proj_energy_sum)
=======
    subroutine update_proj_energy_heisenberg_basic(f, fpop, fdata, D0_population, proj_energy, excitation, hmatel)
>>>>>>> 2b4c9cdf

        ! Add the contribution of the current spin tensor product to the projected
        ! energy.
        ! The correlation energy given by the projected energy is:
        !   \sum_{i \neq 0} <D_i|H|D_0> N_i/N_0
<<<<<<< HEAD
        ! where N_i is the population on the i-th determinant, D_i,
        ! and 0 refers to the reference determinant.
        ! During a MC cycle we store N_0 and \sum_{i \neq 0} <D_i|H|D_0> N_i.
        ! This procedure is for the Heisenberg model only
        ! In:
        !    f0: reference basis function.
        !    cdet: info on the current determinant (cdet) that we will spawn
        !        from.  Only the bit string field needs to be set.
        !    pop: population on current determinant.
        ! In/Out:
        !    D0_pop_sum: running total of N_0, the population on the reference
        !        determinant, |D_0>.  Updated only if cdet is |D_0>.
        !    proj_energy_sum: running total of \sum_{i \neq 0} <D_i|H|D_0> N_i.
        !        Updated only if <D_i|H|D_0> is non-zero.

        ! NOTE: it is the programmer's responsibility to ensure D0_pop_sum and
        ! proj_energy_sum are zero before the first call.

        use determinants, only: det_info
=======
        ! where N_i is the population on the i-th spin product, D_i,
        ! and D_0 refers to the trial wavefunction (here, a single spin tensor
        ! product).
        ! During a MC cycle we store
        !   \sum_{i \neq 0} <D_i|H|D_0> N_i
        ! If the current spin product is the trial wavefunction, then
        ! N_0 is stored as D0_population.  This makes normalisation very
        ! efficient.
        ! This procedure is for the Heisenberg model only

        ! In:
        !    f(basis_length): bit string representation of the spin product, D_i.
        !    fpop: population on the spin product.
        !    fdata(:): additional information about the spin product (unused, for
        !       interface compatibility only).
        ! In/Out:
        !    D0_population: running total of the population on the reference.
        !       Only updated if D_i *is* the trial wavefunction.
        !    proj_energy: running total of the numerator, \sum_{i \neq 0} <D_i|H|D_0> N_i.
        ! Out:
        !    excitation: excitation connecting the spin product to the trial wavefunction.
        !    hmatel: <D_i|H|D_0>, the Hamiltonian matrix element between the
        !       spin product and the trial wavefunction.

        use basis, only: basis_length
        use fciqmc_data, only: f0
>>>>>>> 2b4c9cdf
        use excitations, only: excit, get_excitation
        use basis, only: bit_lookup
        use system, only: J_coupling
        use hubbard_real, only: connected_orbs

<<<<<<< HEAD
        integer, intent(in) :: f0(:)
        type(det_info), intent(in) :: cdet
        real(p), intent(in) :: pop
        real(p), intent(inout) :: D0_pop_sum, proj_energy_sum

        type(excit) :: excitation
        integer :: bit_position, bit_element

        excitation = get_excitation(cdet%f, f0)

        if (excitation%nexcit == 0) then
            ! Have reference determinant.
            D0_pop_sum = D0_pop_sum + pop
=======
        integer(i0), intent(in) :: f(basis_length)
        integer, intent(in) :: fpop
        real(p), intent(in) :: fdata(:)
        real(p), intent(inout) :: D0_population, proj_energy
        type(excit), intent(out) :: excitation
        real(p), intent(out) :: hmatel
        integer :: bit_position, bit_element

        hmatel = 0.0_p
        excitation = get_excitation(f, f0)

        if (excitation%nexcit == 0) then
            ! Have trial wavefunction.
            D0_population = D0_population + fpop
>>>>>>> 2b4c9cdf
        else if (excitation%nexcit == 1) then
            ! Have a spin product connected to the trial wavefunction: add to
            ! projected energy.

            bit_position = bit_lookup(1,excitation%from_orb(1))
            bit_element = bit_lookup(2,excitation%from_orb(1))

<<<<<<< HEAD
            if (btest(connected_orbs(bit_element, excitation%to_orb(1)), bit_position)) &
                     proj_energy_sum = proj_energy_sum - 2.0_p*J_coupling*pop
=======
            if (btest(connected_orbs(bit_element, excitation%to_orb(1)), bit_position)) then
                 proj_energy = proj_energy - 2.0_p*J_coupling*fpop
                 hmatel = -2.0_p*J_coupling
             end if
>>>>>>> 2b4c9cdf
        end if

    end subroutine update_proj_energy_heisenberg_basic

<<<<<<< HEAD
    pure subroutine update_proj_energy_heisenberg_positive(f0, cdet, pop, D0_pop_sum, proj_energy_sum)
=======
    subroutine update_proj_energy_heisenberg_positive(f, fpop, fdata, D0_population, proj_energy, excitation, hmatel)
>>>>>>> 2b4c9cdf

        ! Add the contribution of the current basis fucntion to the
        ! projected energy.
        ! This uses the trial function
        ! |psi> = \sum_{i} |D_i>
        ! Meaning that every single spin tensor product has a weight of one in
        ! the sum. A unitary transformation is applied to h when using this
        ! estimator, so that all components of the true ground state
        ! are positive, and hence we get a good overlap.
        ! This procedure is for the Heisenberg model only.
<<<<<<< HEAD
        ! In:
        !    f0: reference basis function (unused, for interface compatibility only).
        !    cdet: info on the current determinant (cdet) that we will spawn
        !        from.  Only the bit string and data fields need to be set.
        !    pop: population on current determinant.
        ! In/Out:
        !    D0_pop_sum: running total of N_0, the population on the reference
        !        determinant, |D_0>.  Updated only if cdet is |D_0>.
        !    proj_energy_sum: running total of \sum_{i \neq 0} <D_i|H|D_0> N_i.
        !        Updated only if <D_i|H|D_0> is non-zero.

        ! NOTE: it is the programmer's responsibility to ensure D0_pop_sum and
        ! proj_energy_sum are zero before the first call.

        use determinants, only: det_info
        use system, only: J_coupling, nbonds

        integer(i0), intent(in) :: f0(:)
        type(det_info), intent(in) :: cdet
        real(p), intent(in) :: pop
        real(p), intent(inout) :: D0_pop_sum, proj_energy_sum

        proj_energy_sum = proj_energy_sum + (J_coupling*nbonds+2*cdet%data(1))*pop

        D0_pop_sum = D0_pop_sum + pop

    end subroutine update_proj_energy_heisenberg_positive

    pure subroutine update_proj_energy_heisenberg_neel_singlet(f0, cdet, pop, D0_pop_sum, proj_energy_sum)
=======

        ! In:
        !    f(basis_length): bit string representation of the spin product, D_i.
        !    fpop: population on the spin product.
        !    fdata(:): additional information about the spin product.  The first
        !       element must contain <D_i|H|D_i>.
        ! In/Out:
        !    D0_population: running total of the population on the trial function.
        !    proj_energy: running total of the numerator, \sum_{i \neq 0} <D_i|H|D_0> N_i.
        ! Out:
        !    excitation: excitation connecting the spin product to the trial wavefunction.
        !       As each spin product is in the trial wavefunction, this is
        !       simply null, but included for interface compatibility.
        !    hmatel: <D_i|H|D_0>, the Hamiltonian matrix element between the
        !       spin product and the trial wavefunction.

        use basis, only: basis_length
        use excitations, only: excit
        use system, only: J_coupling, nbonds

        integer(i0), intent(in) :: f(basis_length)
        integer, intent(in) :: fpop
        real(p), intent(in) :: fdata(:)
        real(p), intent(inout) :: D0_population, proj_energy
        type(excit), intent(out) :: excitation
        real(p), intent(out) :: hmatel

        excitation = excit(0, (/ 0,0,0,0 /), (/ 0,0,0,0 /), .false.)
        hmatel = J_coupling*nbonds+2*fdata(1)
        proj_energy = proj_energy + hmatel*fpop

        D0_population = D0_population + fpop

    end subroutine update_proj_energy_heisenberg_positive

    subroutine update_proj_energy_heisenberg_neel_singlet(f, fpop, fdata, D0_population, proj_energy, excitation, hmatel)
>>>>>>> 2b4c9cdf

        ! Add the contribution of the current basis fucntion to the
        ! projected energy.
        ! This uses the Neel singlet state as a trial function.
        ! This function is an integral over the Neel states in all directions
        ! (giving equal weight to each). Hence it is rotationally invariant
        ! and hence is an S=0 eigenstate. The ground state is known to be an
        ! S = 0 eigenstate also (ie of the total spin squared operator). This
        ! makes this state a suitable trial function. For details on the state, see
        ! K. Runge, Phys. Rev. B 45, 7229 (1992).
        ! This procedure is for the Heisenberg model only.
<<<<<<< HEAD
        ! In:
        !    f0: reference basis function (unused, for interface compatibility only).
        !    cdet: info on the current determinant (cdet) that we will spawn
        !        from.  Only the bit string and data fields need to be set.
        !    pop: population on current determinant.
        ! In/Out:
        !    D0_pop_sum: running total of N_0, the population on the reference
        !        determinant, |D_0>.  Updated only if cdet is |D_0>.
        !    proj_energy_sum: running total of \sum_{i \neq 0} <D_i|H|D_0> N_i.
        !        Updated only if <D_i|H|D_0> is non-zero.

        ! NOTE: it is the programmer's responsibility to ensure D0_pop_sum and
        ! proj_energy_sum are zero before the first call.

        use determinants, only: det_info
        use fciqmc_data, only: sampling_size, neel_singlet_amp
        use system, only: nbonds, ndim, J_coupling, guiding_function, neel_singlet_guiding

        integer(i0), intent(in) :: f0(:)
        type(det_info), intent(in) :: cdet
        real(p), intent(in) :: pop
        real(p), intent(inout) :: D0_pop_sum, proj_energy_sum
=======

        ! In:
        !    f(basis_length): bit string representation of the spin product, D_i.
        !    fpop: population on the spin product.
        !    fdata(:): additional information about the spin product.  The first
        !       element must contain <D_i|H|D_i>.
        ! In/Out:
        !    D0_population: running total of the population on the trial function.
        !    proj_energy: running total of the numerator, \sum_{i \neq 0} <D_i|H|D_0> N_i.
        ! Out:
        !    excitation: excitation connecting the spin product to the trial wavefunction.
        !       As each spin product is in the trial wavefunction, this is
        !       simply null, but included for interface compatibility.
        !    hmatel: <D_i|H|D_0>, the Hamiltonian matrix element between the
        !       spin product and the trial wavefunction.

        use basis, only: basis_length
        use excitations, only: excit
        use fciqmc_data, only: neel_singlet_amp, sampling_size
        use system, only: nbonds, ndim, J_coupling, guiding_function, neel_singlet_guiding

        integer(i0), intent(in) :: f(basis_length)
        integer, intent(in) :: fpop
        real(p), intent(in) :: fdata(:)
        real(p), intent(inout) :: D0_population, proj_energy
        type(excit), intent(out) :: excitation
        real(p), intent(out) :: hmatel
>>>>>>> 2b4c9cdf

        integer :: n, lattice_1_up, lattice_2_up
        real(p) :: importance_sampling_factor

<<<<<<< HEAD
        importance_sampling_factor = 1.0_p
        n = nint(cdet%data(sampling_size+1))
        lattice_1_up = nint(cdet%data(sampling_size+2))
=======
        excitation = excit(0, (/ 0,0,0,0 /), (/ 0,0,0,0 /), .false.)

        n = nint(fdata(sampling_size+1))
        lattice_1_up = nint(fdata(sampling_size+2))
>>>>>>> 2b4c9cdf

        ! If importance sampling is applied then the psip amplitudes, n_i,
        ! will represent the quantities
        ! f_i = c_i^T * c_i
        ! where c_i the amplitude of |D_i> in the true ground state and
        ! c_i^T is the amplitude of |D_i> in the trial ground state. Hence, we
        ! must remove this extra factor if we wish to calculate the projected eneergy
        ! in the same way. This is done with the factor, importance_sampling_factor.
        if (guiding_function==neel_singlet_guiding) importance_sampling_factor = &
                                                               1.0_p/neel_singlet_amp(n)

        ! Deduce the number of 0-1 bonds, where the 1's are on the
        ! second sublattice:
        ! The total number of 0-1 bonds, n(0-1) can be found from the diagonal
        ! element of the current spin tensor product:
        ! hmatel = -J_coupling*(nbonds - 2*n(0-1))
        ! This means we can avoid calculating n(0-1) again, which is expensive.
        ! We know the number of 0-1 bonds where the 1 (the spin up) is on sublattice 1,
        ! so can then deduce the number where the 1 is on sublattice 2.
<<<<<<< HEAD
        lattice_2_up = ((nbonds) + nint(cdet%data(1)/J_coupling))/2 - lattice_1_up
=======
        lattice_2_up = ((nbonds) + nint(fdata(1)/J_coupling))/2 - lattice_1_up
>>>>>>> 2b4c9cdf

        ! There are three contributions to add to the projected energy from
        ! the current spin tensor product. Consider the Neel singlet state:
        ! |NS> = \sum_{i} a_i|D_i>
        ! The amplitude a_i only depend on the number of spins up on sublattice 1.
        ! We want to calculate \sum_{i} (a_i * <D_i|H|D_j> * n_j) where |D_j> is the
        ! current spin tensor product, and then add this to the current projected energy.

        ! Firstly, consider the diagonal term:
        ! We have <D_j|H|D_j> stored, so this is simple:
<<<<<<< HEAD
        proj_energy_sum = proj_energy_sum + (neel_singlet_amp(n) * cdet%data(1) * &
                                          pop * importance_sampling_factor)
=======
        proj_energy = proj_energy + (neel_singlet_amp(n) * fdata(1) * &
                                          fpop * importance_sampling_factor)
>>>>>>> 2b4c9cdf

        ! Now, to find all other spin tensor products connected to |D_j>, we find 0-1 bonds
        ! and then flip both of these spins. The resulting spin tensor product, |D_i> will be
        ! connected. The amplitude a_i only depends on the number of spins up on
        ! sublattice 1. This will depend on whether, for the 0-1 bond flipped,
        ! the 1 (up spin) was one sublattice 1 or 2. If the up spin was on lattice
        ! 1, there will be one less up spin on sublattice 1 after the flip. If it
        ! was on sublattice 2, there will be one extra spin. So we can have either of
        ! the two amplitudes, neel_singlet_amp(n-1) or neel_singlet_amp(n+1)
        ! respectively. We just need to know how many of each type of 0-1 bonds there
        ! are. But we have these already - they are stored as lattice_1_up and lattice_2_up.
        ! Finally note that the matrix element is -2*J_coupling, and we can put this together...

        ! From 0-1 bonds where the 1 is on sublattice 1, we have:
<<<<<<< HEAD
        proj_energy_sum = proj_energy_sum - (2 * J_coupling * lattice_1_up * &
                    pop * neel_singlet_amp(n-1) * importance_sampling_factor)

        ! And from 1-0 bond where the 1 is on sublattice 2, we have:
        proj_energy_sum = proj_energy_sum - (2 * J_coupling * lattice_2_up * &
                    pop * neel_singlet_amp(n+1) * importance_sampling_factor)
=======
        hmatel = - (2 * J_coupling * lattice_1_up * &
                    neel_singlet_amp(n-1) * importance_sampling_factor)

        ! And from 1-0 bond where the 1 is on sublattice 2, we have:
        hmatel = hmatel - (2 * J_coupling * lattice_2_up * &
                           neel_singlet_amp(n+1) * importance_sampling_factor)

        proj_energy = proj_energy + fpop*hmatel
>>>>>>> 2b4c9cdf

        ! Now we just need to find the contribution to the denominator. The total
        ! denominator is
        ! \sum_{i} (a_i * n_i)
        ! Hence from this particular spin tensor product, |D_j>, we just add (a_j * n_j)

<<<<<<< HEAD
        D0_pop_sum = D0_pop_sum + &
                                pop*neel_singlet_amp(n)*importance_sampling_factor
=======
        D0_population = D0_population + &
                          fpop*neel_singlet_amp(n)*importance_sampling_factor
>>>>>>> 2b4c9cdf

    end subroutine update_proj_energy_heisenberg_neel_singlet

    pure function neel_singlet_data(f) result(spin_config_data)

        ! This subroutine calculates the number of up spins on one of the
        ! sublattices so that it can be stored, and also the total number
        ! of 0-1 bonds where the up spins lie on this same sublattice. These are
        ! later used in the update_proj_energy_heisenberg_neel_singlet subroutine.
        ! This procedure is for the Heisenberg model only.
        ! In:
        !    f: bit string representation of the spin tensor product.
        ! Returns:
        !    spin_config_data: A two component integer vector, where the first
        !       component stores the total number of spins up on the first
        !       sublattice for this spin tensor product, and the second
        !       component stores the numbers of 0-1 bonds, where the 1 (the up
        !       spin) is on the first sublattice.

        use basis, only: basis_length, basis_lookup
        use bit_utils, only: count_set_bits
        use determinants, only: lattice_mask
        use hubbard_real, only: connected_orbs
        use system, only: nsites

        integer(i0), intent(in) :: f(basis_length)
        integer(i0) :: f_mask(basis_length), f_not(basis_length), g(basis_length)
        integer :: lattice_1_up, n, i, ipos, basis_find
        integer :: spin_config_data(2)

        ! Calculate the number of up spins on the first sublattice.
        f_mask = iand(f, lattice_mask)
        n = sum(count_set_bits(f_mask))

        ! Find the number of 0-1 bonds where the 1 lies on the first sublattice.
        lattice_1_up = 0
        f_not = not(f)
        do i = 1, basis_length
            do ipos = 0, i0_end
                if (btest(f_mask(i), ipos)) then
                    basis_find = basis_lookup(ipos, i)
                    g = iand(f_not, connected_orbs(:,basis_find))
                    lattice_1_up = lattice_1_up + sum(count_set_bits(g))
                end if
            end do
        end do

        spin_config_data(1) = n
        spin_config_data(2) = lattice_1_up

    end function neel_singlet_data

end module heisenberg_estimators<|MERGE_RESOLUTION|>--- conflicted
+++ resolved
@@ -6,21 +6,22 @@
 
 contains
 
-<<<<<<< HEAD
-    pure subroutine update_proj_energy_heisenberg_basic(f0, cdet, pop, D0_pop_sum, proj_energy_sum)
-=======
-    subroutine update_proj_energy_heisenberg_basic(f, fpop, fdata, D0_population, proj_energy, excitation, hmatel)
->>>>>>> 2b4c9cdf
+    pure subroutine update_proj_energy_heisenberg_basic(f0, cdet, pop, D0_pop_sum, proj_energy_sum, excitation, hmatel)
 
         ! Add the contribution of the current spin tensor product to the projected
         ! energy.
         ! The correlation energy given by the projected energy is:
         !   \sum_{i \neq 0} <D_i|H|D_0> N_i/N_0
-<<<<<<< HEAD
-        ! where N_i is the population on the i-th determinant, D_i,
-        ! and 0 refers to the reference determinant.
-        ! During a MC cycle we store N_0 and \sum_{i \neq 0} <D_i|H|D_0> N_i.
+        ! where N_i is the population on the i-th spin product, D_i,
+        ! and D_0 refers to the trial wavefunction (here, a single spin tensor
+        ! product).
+        ! During a MC cycle we store
+        !   \sum_{i \neq 0} <D_i|H|D_0> N_i
+        ! If the current spin product is the trial wavefunction, then
+        ! N_0 is stored as D0_population.  This makes normalisation very
+        ! efficient.
         ! This procedure is for the Heisenberg model only
+
         ! In:
         !    f0: reference basis function.
         !    cdet: info on the current determinant (cdet) that we will spawn
@@ -31,149 +32,70 @@
         !        determinant, |D_0>.  Updated only if cdet is |D_0>.
         !    proj_energy_sum: running total of \sum_{i \neq 0} <D_i|H|D_0> N_i.
         !        Updated only if <D_i|H|D_0> is non-zero.
-
-        ! NOTE: it is the programmer's responsibility to ensure D0_pop_sum and
-        ! proj_energy_sum are zero before the first call.
-
-        use determinants, only: det_info
-=======
-        ! where N_i is the population on the i-th spin product, D_i,
-        ! and D_0 refers to the trial wavefunction (here, a single spin tensor
-        ! product).
-        ! During a MC cycle we store
-        !   \sum_{i \neq 0} <D_i|H|D_0> N_i
-        ! If the current spin product is the trial wavefunction, then
-        ! N_0 is stored as D0_population.  This makes normalisation very
-        ! efficient.
-        ! This procedure is for the Heisenberg model only
-
-        ! In:
-        !    f(basis_length): bit string representation of the spin product, D_i.
-        !    fpop: population on the spin product.
-        !    fdata(:): additional information about the spin product (unused, for
-        !       interface compatibility only).
-        ! In/Out:
-        !    D0_population: running total of the population on the reference.
-        !       Only updated if D_i *is* the trial wavefunction.
-        !    proj_energy: running total of the numerator, \sum_{i \neq 0} <D_i|H|D_0> N_i.
         ! Out:
         !    excitation: excitation connecting the spin product to the trial wavefunction.
         !    hmatel: <D_i|H|D_0>, the Hamiltonian matrix element between the
         !       spin product and the trial wavefunction.
 
-        use basis, only: basis_length
-        use fciqmc_data, only: f0
->>>>>>> 2b4c9cdf
+        ! NOTE: it is the programmer's responsibility to ensure D0_pop_sum and
+        ! proj_energy_sum are zero before the first call.
+
+        use determinants, only: det_info
         use excitations, only: excit, get_excitation
         use basis, only: bit_lookup
         use system, only: J_coupling
         use hubbard_real, only: connected_orbs
 
-<<<<<<< HEAD
         integer, intent(in) :: f0(:)
         type(det_info), intent(in) :: cdet
         real(p), intent(in) :: pop
         real(p), intent(inout) :: D0_pop_sum, proj_energy_sum
-
-        type(excit) :: excitation
+        type(excit), intent(out) :: excitation
+        real(p), intent(out) :: hmatel
+
         integer :: bit_position, bit_element
 
+        hmatel = 0.0_p
         excitation = get_excitation(cdet%f, f0)
 
         if (excitation%nexcit == 0) then
             ! Have reference determinant.
             D0_pop_sum = D0_pop_sum + pop
-=======
-        integer(i0), intent(in) :: f(basis_length)
-        integer, intent(in) :: fpop
-        real(p), intent(in) :: fdata(:)
-        real(p), intent(inout) :: D0_population, proj_energy
-        type(excit), intent(out) :: excitation
-        real(p), intent(out) :: hmatel
-        integer :: bit_position, bit_element
-
-        hmatel = 0.0_p
-        excitation = get_excitation(f, f0)
-
-        if (excitation%nexcit == 0) then
-            ! Have trial wavefunction.
-            D0_population = D0_population + fpop
->>>>>>> 2b4c9cdf
         else if (excitation%nexcit == 1) then
-            ! Have a spin product connected to the trial wavefunction: add to
+            ! Have a determinant connected to the reference determinant: add to
             ! projected energy.
 
             bit_position = bit_lookup(1,excitation%from_orb(1))
             bit_element = bit_lookup(2,excitation%from_orb(1))
 
-<<<<<<< HEAD
-            if (btest(connected_orbs(bit_element, excitation%to_orb(1)), bit_position)) &
-                     proj_energy_sum = proj_energy_sum - 2.0_p*J_coupling*pop
-=======
             if (btest(connected_orbs(bit_element, excitation%to_orb(1)), bit_position)) then
-                 proj_energy = proj_energy - 2.0_p*J_coupling*fpop
                  hmatel = -2.0_p*J_coupling
+                 proj_energy_sum = proj_energy_sum + hmatel*pop
              end if
->>>>>>> 2b4c9cdf
         end if
 
     end subroutine update_proj_energy_heisenberg_basic
 
-<<<<<<< HEAD
-    pure subroutine update_proj_energy_heisenberg_positive(f0, cdet, pop, D0_pop_sum, proj_energy_sum)
-=======
-    subroutine update_proj_energy_heisenberg_positive(f, fpop, fdata, D0_population, proj_energy, excitation, hmatel)
->>>>>>> 2b4c9cdf
+    pure subroutine update_proj_energy_heisenberg_positive(f0, cdet, pop, D0_pop_sum, proj_energy_sum, excitation, hmatel)
 
         ! Add the contribution of the current basis fucntion to the
         ! projected energy.
         ! This uses the trial function
         ! |psi> = \sum_{i} |D_i>
-        ! Meaning that every single spin tensor product has a weight of one in
+        ! Meaning that every single basis function has a weight of one in
         ! the sum. A unitary transformation is applied to h when using this
         ! estimator, so that all components of the true ground state
         ! are positive, and hence we get a good overlap.
         ! This procedure is for the Heisenberg model only.
-<<<<<<< HEAD
+
         ! In:
         !    f0: reference basis function (unused, for interface compatibility only).
         !    cdet: info on the current determinant (cdet) that we will spawn
         !        from.  Only the bit string and data fields need to be set.
         !    pop: population on current determinant.
         ! In/Out:
-        !    D0_pop_sum: running total of N_0, the population on the reference
-        !        determinant, |D_0>.  Updated only if cdet is |D_0>.
-        !    proj_energy_sum: running total of \sum_{i \neq 0} <D_i|H|D_0> N_i.
-        !        Updated only if <D_i|H|D_0> is non-zero.
-
-        ! NOTE: it is the programmer's responsibility to ensure D0_pop_sum and
-        ! proj_energy_sum are zero before the first call.
-
-        use determinants, only: det_info
-        use system, only: J_coupling, nbonds
-
-        integer(i0), intent(in) :: f0(:)
-        type(det_info), intent(in) :: cdet
-        real(p), intent(in) :: pop
-        real(p), intent(inout) :: D0_pop_sum, proj_energy_sum
-
-        proj_energy_sum = proj_energy_sum + (J_coupling*nbonds+2*cdet%data(1))*pop
-
-        D0_pop_sum = D0_pop_sum + pop
-
-    end subroutine update_proj_energy_heisenberg_positive
-
-    pure subroutine update_proj_energy_heisenberg_neel_singlet(f0, cdet, pop, D0_pop_sum, proj_energy_sum)
-=======
-
-        ! In:
-        !    f(basis_length): bit string representation of the spin product, D_i.
-        !    fpop: population on the spin product.
-        !    fdata(:): additional information about the spin product.  The first
-        !       element must contain <D_i|H|D_i>.
-        ! In/Out:
-        !    D0_population: running total of the population on the trial function.
-        !    proj_energy: running total of the numerator, \sum_{i \neq 0} <D_i|H|D_0> N_i.
+        !    D0_pop_sum: running total of the population on the trial function.
+        !    proj_energy_sum: running total of \sum_i <D_i|H|psi> N_i.
         ! Out:
         !    excitation: excitation connecting the spin product to the trial wavefunction.
         !       As each spin product is in the trial wavefunction, this is
@@ -181,27 +103,29 @@
         !    hmatel: <D_i|H|D_0>, the Hamiltonian matrix element between the
         !       spin product and the trial wavefunction.
 
-        use basis, only: basis_length
+        ! NOTE: it is the programmer's responsibility to ensure D0_pop_sum and
+        ! proj_energy_sum are zero before the first call.
+
+        use determinants, only: det_info
         use excitations, only: excit
         use system, only: J_coupling, nbonds
 
-        integer(i0), intent(in) :: f(basis_length)
-        integer, intent(in) :: fpop
-        real(p), intent(in) :: fdata(:)
-        real(p), intent(inout) :: D0_population, proj_energy
+        integer(i0), intent(in) :: f0(:)
+        type(det_info), intent(in) :: cdet
+        real(p), intent(in) :: pop
+        real(p), intent(inout) :: D0_pop_sum, proj_energy_sum
         type(excit), intent(out) :: excitation
         real(p), intent(out) :: hmatel
 
         excitation = excit(0, (/ 0,0,0,0 /), (/ 0,0,0,0 /), .false.)
-        hmatel = J_coupling*nbonds+2*fdata(1)
-        proj_energy = proj_energy + hmatel*fpop
-
-        D0_population = D0_population + fpop
+        hmatel = J_coupling*nbonds+2*cdet%data(1)
+        proj_energy_sum = proj_energy_sum + hmatel*pop
+
+        D0_pop_sum = D0_pop_sum + pop
 
     end subroutine update_proj_energy_heisenberg_positive
 
-    subroutine update_proj_energy_heisenberg_neel_singlet(f, fpop, fdata, D0_population, proj_energy, excitation, hmatel)
->>>>>>> 2b4c9cdf
+    pure subroutine update_proj_energy_heisenberg_neel_singlet(f0, cdet, pop, D0_pop_sum, proj_energy_sum, excitation, hmatel)
 
         ! Add the contribution of the current basis fucntion to the
         ! projected energy.
@@ -213,7 +137,7 @@
         ! makes this state a suitable trial function. For details on the state, see
         ! K. Runge, Phys. Rev. B 45, 7229 (1992).
         ! This procedure is for the Heisenberg model only.
-<<<<<<< HEAD
+
         ! In:
         !    f0: reference basis function (unused, for interface compatibility only).
         !    cdet: info on the current determinant (cdet) that we will spawn
@@ -224,28 +148,6 @@
         !        determinant, |D_0>.  Updated only if cdet is |D_0>.
         !    proj_energy_sum: running total of \sum_{i \neq 0} <D_i|H|D_0> N_i.
         !        Updated only if <D_i|H|D_0> is non-zero.
-
-        ! NOTE: it is the programmer's responsibility to ensure D0_pop_sum and
-        ! proj_energy_sum are zero before the first call.
-
-        use determinants, only: det_info
-        use fciqmc_data, only: sampling_size, neel_singlet_amp
-        use system, only: nbonds, ndim, J_coupling, guiding_function, neel_singlet_guiding
-
-        integer(i0), intent(in) :: f0(:)
-        type(det_info), intent(in) :: cdet
-        real(p), intent(in) :: pop
-        real(p), intent(inout) :: D0_pop_sum, proj_energy_sum
-=======
-
-        ! In:
-        !    f(basis_length): bit string representation of the spin product, D_i.
-        !    fpop: population on the spin product.
-        !    fdata(:): additional information about the spin product.  The first
-        !       element must contain <D_i|H|D_i>.
-        ! In/Out:
-        !    D0_population: running total of the population on the trial function.
-        !    proj_energy: running total of the numerator, \sum_{i \neq 0} <D_i|H|D_0> N_i.
         ! Out:
         !    excitation: excitation connecting the spin product to the trial wavefunction.
         !       As each spin product is in the trial wavefunction, this is
@@ -253,32 +155,30 @@
         !    hmatel: <D_i|H|D_0>, the Hamiltonian matrix element between the
         !       spin product and the trial wavefunction.
 
-        use basis, only: basis_length
+        ! NOTE: it is the programmer's responsibility to ensure D0_pop_sum and
+        ! proj_energy_sum are zero before the first call.
+
+        use determinants, only: det_info
         use excitations, only: excit
-        use fciqmc_data, only: neel_singlet_amp, sampling_size
+        use fciqmc_data, only: sampling_size, neel_singlet_amp
         use system, only: nbonds, ndim, J_coupling, guiding_function, neel_singlet_guiding
 
-        integer(i0), intent(in) :: f(basis_length)
-        integer, intent(in) :: fpop
-        real(p), intent(in) :: fdata(:)
-        real(p), intent(inout) :: D0_population, proj_energy
+        integer(i0), intent(in) :: f0(:)
+        type(det_info), intent(in) :: cdet
+        real(p), intent(in) :: pop
+        real(p), intent(inout) :: D0_pop_sum, proj_energy_sum
         type(excit), intent(out) :: excitation
         real(p), intent(out) :: hmatel
->>>>>>> 2b4c9cdf
 
         integer :: n, lattice_1_up, lattice_2_up
         real(p) :: importance_sampling_factor
 
-<<<<<<< HEAD
+        excitation = excit(0, (/ 0,0,0,0 /), (/ 0,0,0,0 /), .false.)
+
         importance_sampling_factor = 1.0_p
+
         n = nint(cdet%data(sampling_size+1))
         lattice_1_up = nint(cdet%data(sampling_size+2))
-=======
-        excitation = excit(0, (/ 0,0,0,0 /), (/ 0,0,0,0 /), .false.)
-
-        n = nint(fdata(sampling_size+1))
-        lattice_1_up = nint(fdata(sampling_size+2))
->>>>>>> 2b4c9cdf
 
         ! If importance sampling is applied then the psip amplitudes, n_i,
         ! will represent the quantities
@@ -293,36 +193,26 @@
         ! Deduce the number of 0-1 bonds, where the 1's are on the
         ! second sublattice:
         ! The total number of 0-1 bonds, n(0-1) can be found from the diagonal
-        ! element of the current spin tensor product:
+        ! element of the current basis function:
         ! hmatel = -J_coupling*(nbonds - 2*n(0-1))
         ! This means we can avoid calculating n(0-1) again, which is expensive.
         ! We know the number of 0-1 bonds where the 1 (the spin up) is on sublattice 1,
         ! so can then deduce the number where the 1 is on sublattice 2.
-<<<<<<< HEAD
         lattice_2_up = ((nbonds) + nint(cdet%data(1)/J_coupling))/2 - lattice_1_up
-=======
-        lattice_2_up = ((nbonds) + nint(fdata(1)/J_coupling))/2 - lattice_1_up
->>>>>>> 2b4c9cdf
 
         ! There are three contributions to add to the projected energy from
-        ! the current spin tensor product. Consider the Neel singlet state:
+        ! the current basis function. Consider the Neel singlet state:
         ! |NS> = \sum_{i} a_i|D_i>
         ! The amplitude a_i only depend on the number of spins up on sublattice 1.
         ! We want to calculate \sum_{i} (a_i * <D_i|H|D_j> * n_j) where |D_j> is the
-        ! current spin tensor product, and then add this to the current projected energy.
+        ! current basis function, and then add this to the current projected energy.
 
         ! Firstly, consider the diagonal term:
         ! We have <D_j|H|D_j> stored, so this is simple:
-<<<<<<< HEAD
-        proj_energy_sum = proj_energy_sum + (neel_singlet_amp(n) * cdet%data(1) * &
-                                          pop * importance_sampling_factor)
-=======
-        proj_energy = proj_energy + (neel_singlet_amp(n) * fdata(1) * &
-                                          fpop * importance_sampling_factor)
->>>>>>> 2b4c9cdf
-
-        ! Now, to find all other spin tensor products connected to |D_j>, we find 0-1 bonds
-        ! and then flip both of these spins. The resulting spin tensor product, |D_i> will be
+        hmatel = neel_singlet_amp(n) * cdet%data(1)
+
+        ! Now, to find all other basis functions connected to |D_j>, we find 0-1 bonds
+        ! and then flip both of these spins. The resulting basis function, |D_i> will be
         ! connected. The amplitude a_i only depends on the number of spins up on
         ! sublattice 1. This will depend on whether, for the 0-1 bond flipped,
         ! the 1 (up spin) was one sublattice 1 or 2. If the up spin was on lattice
@@ -334,36 +224,21 @@
         ! Finally note that the matrix element is -2*J_coupling, and we can put this together...
 
         ! From 0-1 bonds where the 1 is on sublattice 1, we have:
-<<<<<<< HEAD
-        proj_energy_sum = proj_energy_sum - (2 * J_coupling * lattice_1_up * &
-                    pop * neel_singlet_amp(n-1) * importance_sampling_factor)
+        hmatel = hmatel - (2 * J_coupling * lattice_1_up * neel_singlet_amp(n-1))
 
         ! And from 1-0 bond where the 1 is on sublattice 2, we have:
-        proj_energy_sum = proj_energy_sum - (2 * J_coupling * lattice_2_up * &
-                    pop * neel_singlet_amp(n+1) * importance_sampling_factor)
-=======
-        hmatel = - (2 * J_coupling * lattice_1_up * &
-                    neel_singlet_amp(n-1) * importance_sampling_factor)
-
-        ! And from 1-0 bond where the 1 is on sublattice 2, we have:
-        hmatel = hmatel - (2 * J_coupling * lattice_2_up * &
-                           neel_singlet_amp(n+1) * importance_sampling_factor)
-
-        proj_energy = proj_energy + fpop*hmatel
->>>>>>> 2b4c9cdf
+        hmatel = hmatel - (2 * J_coupling * lattice_2_up * neel_singlet_amp(n+1))
+
+        hmatel = hmatel * importance_sampling_factor
+        proj_energy_sum = proj_energy_sum + hmatel * pop
 
         ! Now we just need to find the contribution to the denominator. The total
         ! denominator is
         ! \sum_{i} (a_i * n_i)
-        ! Hence from this particular spin tensor product, |D_j>, we just add (a_j * n_j)
-
-<<<<<<< HEAD
+        ! Hence from this particular basis function, |D_j>, we just add (a_j * n_j)
+
         D0_pop_sum = D0_pop_sum + &
                                 pop*neel_singlet_amp(n)*importance_sampling_factor
-=======
-        D0_population = D0_population + &
-                          fpop*neel_singlet_amp(n)*importance_sampling_factor
->>>>>>> 2b4c9cdf
 
     end subroutine update_proj_energy_heisenberg_neel_singlet
 
@@ -375,13 +250,12 @@
         ! later used in the update_proj_energy_heisenberg_neel_singlet subroutine.
         ! This procedure is for the Heisenberg model only.
         ! In:
-        !    f: bit string representation of the spin tensor product.
+        !    f: bit string representation of the basis function.
         ! Returns:
         !    spin_config_data: A two component integer vector, where the first
-        !       component stores the total number of spins up on the first
-        !       sublattice for this spin tensor product, and the second
-        !       component stores the numbers of 0-1 bonds, where the 1 (the up
-        !       spin) is on the first sublattice.
+        !       component stores the total number of spins up on the first sublattice
+        !       for this basis function, and the second component stores the numbers
+        !       of 0-1 bonds, where the 1 (the up spin) is on the first sublattice.
 
         use basis, only: basis_length, basis_lookup
         use bit_utils, only: count_set_bits

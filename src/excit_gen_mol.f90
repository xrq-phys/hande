module excit_gen_mol

! Module for random excitation generators and related routines for the molecular
! system (ie one read in from an FCIDUMP file).

! See top-level comments in spawning about the overall aim of the spawning step.

use const, only: i0, p

implicit none

contains

!--- Excitation generation ---

    subroutine gen_excit_mol(rng, cdet, pgen, connection, hmatel)

        ! Create a random excitation from cdet and calculate both the probability
        ! of selecting that excitation and the Hamiltonian matrix element.

        ! In:
        !    cdet: info on the current determinant (cdet) that we will gen
        !        from.
        !    parent_sign: sign of the population on the parent determinant (i.e.
        !        either a positive or negative integer).
        ! In/Out:
        !    rng: random number generator.
        ! Out:
        !    pgen: probability of generating the excited determinant from cdet.
        !    connection: excitation connection between the current determinant
        !        and the child determinant, on which progeny are gened.
        !    hmatel: < D | H | D' >, the Hamiltonian matrix element between a
        !    determinant and a connected determinant in molecular systems.

        use determinants, only: det_info
        use excitations, only: excit
        use fciqmc_data, only: pattempt_single, pattempt_double
        use excitations, only: find_excitation_permutation1, find_excitation_permutation2
        use hamiltonian_molecular, only: slater_condon1_mol_excit, slater_condon2_mol_excit
        use point_group_symmetry, only: gamma_sym

        use dSFMT_interface, only: dSFMT_t, get_rand_close_open

        type(det_info), intent(in) :: cdet
        type(dSFMT_t), intent(inout) :: rng
        real(p), intent(out) :: pgen, hmatel
        type(excit), intent(out) :: connection
        logical :: allowed_excitation

        integer :: ij_sym, ij_spin

        ! 1. Select single or double.

        if (get_rand_close_open(rng) < pattempt_single) then

            ! 2a. Select orbital to excite from and orbital to excit into.
<<<<<<< HEAD
            call choose_ia_mol(rng, cdet%f, cdet%occ_list, cdet%symunocc, connection%from_orb(1), &
=======
            call choose_ia_mol(gamma_sym, cdet%f, cdet%occ_list, cdet%symunocc, connection%from_orb(1), &
>>>>>>> 2b4c9cdf
                               connection%to_orb(1), allowed_excitation)
            connection%nexcit = 1

            if (allowed_excitation) then
                ! 3a. Probability of generating this excitation.
                pgen = pattempt_single*calc_pgen_single_mol(gamma_sym, cdet%occ_list, cdet%symunocc, connection%to_orb(1))

                ! 4a. Parity of permutation required to line up determinants.
                call find_excitation_permutation1(cdet%f, connection)

                ! 5a. Find the connecting matrix element.
                hmatel = slater_condon1_mol_excit(cdet%occ_list, connection%from_orb(1), connection%to_orb(1), connection%perm)
            else
                ! We have a highly restrained system and this det has no single
                ! excitations at all.  To avoid reweighting pattempt_single and
                ! pattempt_double (an O(N^3) operation), we simply return a null
                ! excitation
                hmatel = 0.0_p
                pgen = 1.0_p
            end if

        else

            ! 2b. Select orbitals to excite from and orbitals to excite into.
            call choose_ij_mol(rng, cdet%occ_list, connection%from_orb(1), connection%from_orb(2), ij_sym, ij_spin)
            call choose_ab_mol(rng, cdet%f, ij_sym, ij_spin, cdet%symunocc, connection%to_orb(1), &
                               connection%to_orb(2), allowed_excitation)
            connection%nexcit = 2

            if (allowed_excitation) then

                ! 3b. Probability of generating this excitation.
                pgen = pattempt_double*calc_pgen_double_mol(ij_sym, connection%to_orb(1), connection%to_orb(2), &
                                            ij_spin, cdet%symunocc)

                ! 4b. Parity of permutation required to line up determinants.
                ! NOTE: connection%from_orb and connection%to_orb *must* be ordered.
                call find_excitation_permutation2(cdet%f, connection)

                ! 5b. Find the connecting matrix element.
                hmatel = slater_condon2_mol_excit(connection%from_orb(1), connection%from_orb(2), &
                                                  connection%to_orb(1), connection%to_orb(2), connection%perm)
            else
                ! Carelessly selected ij with no possible excitations.  Such
                ! events are not worth the cost of renormalising the generation
                ! probabilities.
                ! Return a null excitation.
                hmatel = 0.0_p
                pgen = 1.0_p
            end if

        end if

    end subroutine gen_excit_mol

    subroutine gen_excit_mol_no_renorm(rng, cdet, pgen, connection, hmatel)

        ! Create a random excitation from cdet and calculate both the probability
        ! of selecting that excitation and the Hamiltonian matrix element.

        ! This doesn't exclude the case where, having selected all orbitals
        ! involved in the excitation, the final orbital selected is already
        ! occupied and so cannot be excited into.  Whilst this is somewhat
        ! wasteful (generating excitations which can't be performed), there is
        ! a balance between the cost of generating forbidden excitations and the
        ! O(N) cost of renormalising the generation probabilities.

        ! In:
        !    cdet: info on the current determinant (cdet) that we will gen
        !        from.
        !    parent_sign: sign of the population on the parent determinant (i.e.
        !        either a positive or negative integer).
        ! In/Out:
        !    rng: random number generator.
        ! Out:
        !    pgen: probability of generating the excited determinant from cdet.
        !    connection: excitation connection between the current determinant
        !        and the child determinant, on which progeny are gened.
        !    hmatel: < D | H | D' >, the Hamiltonian matrix element between a
        !    determinant and a connected determinant in molecular systems.

        use basis, only: basis_fns
        use determinants, only: det_info
        use excitations, only: excit
        use fciqmc_data, only: pattempt_single, pattempt_double
        use excitations, only: find_excitation_permutation1, find_excitation_permutation2
        use hamiltonian_molecular, only: slater_condon1_mol_excit, slater_condon2_mol_excit
        use point_group_symmetry, only: gamma_sym

        use dSFMT_interface, only: dSFMT_t, get_rand_close_open

        type(det_info), intent(in) :: cdet
        type(dSFMT_t), intent(inout) :: rng
        real(p), intent(out) :: pgen, hmatel
        type(excit), intent(out) :: connection

        logical :: allowed_excitation
        integer :: ij_sym, ij_spin

        ! 1. Select single or double.

        if (get_rand_close_open(rng) < pattempt_single) then

            ! 2a. Select orbital to excite from and orbital to excit into.
<<<<<<< HEAD
            call find_ia_mol(rng, cdet%f, cdet%occ_list, connection%from_orb(1), connection%to_orb(1), allowed_excitation)
=======
            call find_ia_mol(gamma_sym, cdet%f, cdet%occ_list, connection%from_orb(1), connection%to_orb(1), allowed_excitation)
>>>>>>> 2b4c9cdf
            connection%nexcit = 1

            if (allowed_excitation) then
                ! 3a. Probability of generating this excitation.
                pgen = pattempt_single*calc_pgen_single_mol_no_renorm(connection%to_orb(1))

                ! 4a. Parity of permutation required to line up determinants.
                call find_excitation_permutation1(cdet%f, connection)

                ! 5a. Find the connecting matrix element.
                hmatel = slater_condon1_mol_excit(cdet%occ_list, connection%from_orb(1), connection%to_orb(1), connection%perm)
            else
                ! Forbidden---connection%to_orb(1) is already occupied.
                hmatel = 0.0_p
                pgen = 1.0_p ! Avoid any dangerous division by pgen by returning a sane (but cheap) value.
            end if

        else

            ! 2b. Select orbitals to excite from and orbitals to excite into.
            call choose_ij_mol(rng, cdet%occ_list, connection%from_orb(1), connection%from_orb(2), ij_sym, ij_spin)
            call find_ab_mol(rng, cdet%f, ij_sym, ij_spin, connection%to_orb(1), connection%to_orb(2), allowed_excitation)
            connection%nexcit = 2

            if (allowed_excitation) then
                ! 3b. Probability of generating this excitation.
                pgen = pattempt_double*calc_pgen_double_mol_no_renorm(connection%to_orb(1), connection%to_orb(2), ij_spin)

                ! 4b. Parity of permutation required to line up determinants.
                ! NOTE: connection%from_orb and connection%to_orb *must* be ordered.
                call find_excitation_permutation2(cdet%f, connection)

                ! 5b. Find the connecting matrix element.
                hmatel = slater_condon2_mol_excit(connection%from_orb(1), connection%from_orb(2), &
                                                  connection%to_orb(1), connection%to_orb(2), connection%perm)
            else
                ! Forbidden---connection%to_orb(2) is already occupied.
                hmatel = 0.0_p
                pgen = 1.0_p ! Avoid any dangerous division by pgen by returning a sane (but cheap) value.
            end if

        end if

    end subroutine gen_excit_mol_no_renorm

!--- Select random orbitals involved in a valid single excitation ---

<<<<<<< HEAD
    subroutine choose_ia_mol(rng, f, occ_list, symunocc, i, a, allowed_excitation)
=======
    subroutine choose_ia_mol(op_sym, f, occ_list, symunocc, i, a, allowed_excitation)
>>>>>>> 2b4c9cdf

        ! Randomly choose a single excitation, i->a, of a determinant for
        ! molecular systems.

        ! In:
        !    op_sym: symmetry of connecting operator.
        !    f: bit string representation of the Slater determinant from which
        !        an electron is excited.
        !    occ_list: integer list of occupied spin-orbitals in the determinant.
        !    symunocc: number of unoccupied orbitals of each spin and
        !        irreducible representation.  The same indexing scheme as
        !        nbasis_sym_spin (in the point_group_symmetry module) is used.
        ! In/Out:
        !    rng: random number generator.
        ! Out:
        !    i: orbital in determinant from which an electron is excited.
        !    a: previously unoccupied orbital into which an electron is excited.
        !        Not set if allowed_excitation is false.
        !    allowed_excitation: false if there are no possible single
        !        excitations from the determinant which conserve spin and spatial
        !        symmetry.

        use basis, only: basis_length, basis_fns, bit_lookup
        use point_group_symmetry, only: nbasis_sym_spin, sym_spin_basis_fns, cross_product_pg_sym
        use system, only: nel, sym0

        use dSFMT_interface, only: dSFMT_t, get_rand_close_open

        integer, intent(in) :: op_sym
        integer(i0), intent(in) :: f(basis_length)
        integer, intent(in) :: occ_list(nel), symunocc(:,sym0:)
        type(dSFMT_t), intent(inout) :: rng
        integer, intent(out) :: i, a
        logical, intent(out) :: allowed_excitation

        integer :: ims, isym, ind

        ! Does this determinant have any possible single excitations?
        allowed_excitation = .false.
        do i = 1, nel
            ims = (basis_fns(occ_list(i))%Ms+3)/2
            isym = cross_product_pg_sym(basis_fns(occ_list(i))%sym, op_sym)
            if (symunocc(ims, isym) /= 0) then
                allowed_excitation = .true.
                exit
            end if
        end do

        if (allowed_excitation) then
            ! We could wrap around find_ia_mol, but it's more efficient to have
            ! a custom generator instead.  The cost of an extra few lines is worth
            ! the speed...

            do
                ! Select an occupied orbital at random.
                i = occ_list(int(get_rand_close_open(rng)*nel)+1)
                ! Conserve symmetry (spatial and spin) in selecting a.
                ims = (basis_fns(i)%Ms+3)/2
                isym = cross_product_pg_sym(basis_fns(i)%sym, op_sym)
                if (symunocc(ims, isym) /= 0) then
                    ! Found i.  Now find a...
                        ! It's cheaper to draw additional random numbers than
                        ! decode the full list of unoccupied orbitals,
                        ! especially as the number of basis functions is usually
                        ! much larger than the number of electrons.
                        do
                            ind = int(nbasis_sym_spin(ims,isym)*get_rand_close_open(rng))+1
                            a = sym_spin_basis_fns(ind,ims,isym)
                            if (.not.btest(f(bit_lookup(2,a)), bit_lookup(1,a))) exit
                        end do
                    exit
                end if
            end do

        end if

    end subroutine choose_ia_mol

!--- Select random orbitals involved in a valid double excitation ---

    subroutine choose_ij_mol(rng, occ_list, i, j, ij_sym, ij_spin)

        ! Randomly select two occupied orbitals in a determinant from which
        ! electrons are excited as part of a double excitation.
        !
        ! In:
        !    occ_list: integer list of occupied spin-orbitals in the determinant.
        ! In/Out:
        !    rng: random number generator.
        ! Out:
        !    i, j: orbitals in determinant from which two electrons are excited.
        !        Note that i,j are ordered such that i<j.
        !    ij_sym: irreducible representation spanned by the codensity
        !        \phi_i*\phi_j.
        !    ij_spin: spin label of the combined ij codensity.
        !        ij_spin = -2   i,j both down
        !                =  0   i up and j down or vice versa
        !                =  2   i,j both up

        use basis, only: basis_fns
        use system, only: nel
        use point_group_symmetry, only: cross_product_pg_basis

        use dSFMT_interface, only: dSFMT_t, get_rand_close_open

        integer, intent(in) :: occ_list(nel)
        type(dSFMT_t), intent(inout) :: rng
        integer, intent(out) :: i, j, ij_sym, ij_spin

        integer :: ind

        ! See comments in choose_ij_k for how the occupied orbitals are indexed
        ! to allow one random number to decide the ij pair.

        ind = int(get_rand_close_open(rng)*nel*(nel-1)/2) + 1

        ! i,j initially refer to the indices in the lists of occupied spin-orbitals
        ! rather than the spin-orbitals.
        ! Note that the indexing scheme for the strictly lower triangular array
        ! assumes j>i.  As occ_list is ordered, this means that we will return
        ! i,j (referring to spin-orbitals) where j>i.  This ordering is
        ! convenient subsequently, e.g. is assumed in the
        ! find_excitation_permutation2 routine.
        j = int(1.50_p + sqrt(2*ind-1.750_p))
        i = ind - ((j-1)*(j-2))/2

        i = occ_list(i)
        j = occ_list(j)

        ij_sym = cross_product_pg_basis(i,j)
        ! ij_spin = -2 (down, down), 0 (up, down or down, up), +2 (up, up)
        ij_spin = basis_fns(i)%Ms + basis_fns(j)%Ms

    end subroutine choose_ij_mol

    subroutine choose_ab_mol(rng, f, sym, spin, symunocc, a, b, allowed_excitation)

        ! Select a random pair of orbitals to excite into as part of a double
        ! excitation, given that the (i,j) pair of orbitals to excite from have
        ! already been selected.
        !
        ! In:
        !    f: bit string representation of the Slater determinant from which
        !        an electron is excited.
        !    sym: irreducible representation spanned by the (i,j) codensity.
        !    spin: spin label of the selected (i,j) pair.  Set to -2 if both ia
        !        and j are down, +2 if both are up and 0 otherwise.
        !    symunocc: number of unoccupied orbitals of each spin and
        !        irreducible representation.  The same indexing scheme as
        !        nbasis_sym_spin (in the point_group_symmetry module) is used.
        ! In/Out:
        !    rng: random number generator.
        ! Out:
        !    a, b: unoccupied orbitals into which electrons are excited.
        !        Note that a,b are ordered such that a<b.
        !        Not set if allowed_excitation is false.
        !    allowed_excitation: false if there are no possible (a,b) pairs
        !        which conserve spin and spatial symmetry given the choice of
        !        (i,j).

        use basis, only: basis_length, basis_fns, bit_lookup, nbasis
        use system, only: nel, sym0, sym_max
        use point_group_symmetry, only: cross_product_pg_sym, nbasis_sym_spin, sym_spin_basis_fns

        use dSFMT_interface, only: dSFMT_t, get_rand_close_open

        integer(i0), intent(in) :: f(basis_length)
        integer, intent(in) :: sym, spin, symunocc(:,sym0:)
        type(dSFMT_t), intent(inout) :: rng
        integer, intent(out) :: a, b
        logical, intent(out) :: allowed_excitation

        integer :: isyma, isymb, imsb, fac, shift, na, ind

        ! Is there a possible (a,b) pair which conserves symmetry once the (i,j)
        ! pair has been selected?
        ! We don't renormalise the probability generators for such instances, so
        ! need to return a null excitation.
        allowed_excitation = .false.
        select case(spin)
        case(-2)
            do isyma = sym0, sym_max
                isymb = cross_product_pg_sym(isyma, sym)
                if ( symunocc(1,isyma) > 0 .and. &
                        ( symunocc(1,isymb) > 1 .or. &
                        ( symunocc(1,isymb) == 1 .and. (isyma /= isymb))) ) then
                    allowed_excitation = .true.
                    exit
                end if
            end do

            ! nbasis/2 functions of this spin.
            ! all basis functions of this spin are even.
            ! Convert number, x, in range [1,nbasis/2] to even number in range
            ! [1,nbasis] using 2*x
            fac = 2
            shift = 0
            na = nbasis/2
        case(0)
            do isyma = sym0, sym_max
                isymb = cross_product_pg_sym(isyma, sym)
                if ( (symunocc(1,isyma) > 0 .and. symunocc(2,isymb) > 0) .or. &
                     (symunocc(2,isyma) > 0 .and. symunocc(1,isymb) > 0) ) then
                    allowed_excitation = .true.
                    exit
                end if
            end do

            ! Can select from any of the nbasis functions.
            ! Convert number, x, in range [1,nbasis] to any number in range
            ! [1,nbasis] using simply x (for compatibility with spin=-2,2).
            fac = 1
            shift = 0
            na = nbasis
        case(2)
            do isyma = sym0, sym_max
                isymb = cross_product_pg_sym(isyma, sym)
                if ( symunocc(2,isyma) > 0 .and. &
                        ( symunocc(2,isymb) > 1 .or. &
                        ( symunocc(2,isymb) == 1 .and. (isyma /= isymb))) ) then
                    allowed_excitation = .true.
                    exit
                end if
            end do

            ! nbasis/2 functions of this spin.
            ! all basis functions of this spin are odd.
            ! Convert number, x, in range [1,nbasis/2] to odd number in range
            ! [1,nbasis] using 2*x-1
            fac = 2
            shift = 1
            na = nbasis/2
        end select

        if (allowed_excitation) then
            ! We could wrap around find_ab_mol, but it's more efficient to have
            ! a custom generator instead.  The cost of an extra few lines is worth
            ! the speed...

            do
                ! Find a.  See notes in find_ab_mol.
                a = int(get_rand_close_open(rng)*na) + 1
                ! convert to down or up orbital
                a = fac*a-shift
                ! If a is unoccupied and there's a possbible b, then have found
                ! first orbital to excite into.
                if (.not.btest(f(bit_lookup(2,a)), bit_lookup(1,a))) then
                    ! b must conserve spatial and spin symmetry.
                    imsb = (spin-basis_fns(a)%Ms+3)/2
                    isymb = cross_product_pg_sym(sym, basis_fns(a)%sym)
                    ! Is there a possible b?
                    if ( (symunocc(imsb,isymb) > 1) .or. &
                            (symunocc(imsb,isymb) == 1 .and. (isymb /= basis_fns(a)%sym .or. spin == 0)) ) then
                        ! Possible b.  Find it.
                        do
                            ind = int(nbasis_sym_spin(imsb,isymb)*get_rand_close_open(rng))+1
                            b = sym_spin_basis_fns(ind,imsb,isymb)
                            ! If b is unoccupied and is different from a then
                            ! we've found the excitation.
                            if ( b /= a .and. .not.btest(f(bit_lookup(2,b)),bit_lookup(1,b)) ) exit
                        end do
                        exit
                    end if
                end if
            end do

            ! It is useful to return a,b ordered (e.g. for the find_excitation_permutation2 routine).
            if (a > b) then
                ind = a
                a = b
                b = ind
            end if

        end if

    end subroutine choose_ab_mol

!--- Select random orbitals in single excitations ---

<<<<<<< HEAD
    subroutine find_ia_mol(rng, f, occ_list, i, a, allowed_excitation)
=======
    subroutine find_ia_mol(op_sym, f, occ_list, i, a, allowed_excitation)
>>>>>>> 2b4c9cdf

        ! Randomly choose a single excitation, i->a, of a determinant for
        ! molecular systems.  This routine does not reject a randomly selected
        ! a if that orbital is already occupied, which makes the excitation
        ! generation and calculation of the generation probability simpler and
        ! faster.  The downside is that the sampling is substantially more
        ! inefficient for small/symmetry constrained systems.
        !
        ! In:
        !    op_sym: symmetry of connecting operator.
        !    f: bit string representation of the Slater determinant from which
        !        an electron is excited.
        !    occ_list: integer list of occupied spin-orbitals in the determinant.
        ! In/Out:
        !    rng: random number generator.
        ! Out:
        !    i: orbital in determinant from which an electron is excited.
        !    a: previously unoccupied orbital into which an electron is excited.
        !        Not necessarily set if allowed_excitation is false.
        !    allowed_excitation: false if there are no possible single
        !        excitations from the determinant which conserve spin and spatial
        !        symmetry or if a is already occupied.

        use basis, only: basis_length, basis_fns, bit_lookup
        use point_group_symmetry, only: nbasis_sym_spin, sym_spin_basis_fns, cross_product_pg_sym
        use system, only: nel

        use dSFMT_interface, only: dSFMT_t, get_rand_close_open

        integer, intent(in) :: op_sym
        integer(i0), intent(in) :: f(basis_length)
        integer, intent(in) :: occ_list(nel)
        type(dSFMT_t), intent(inout) :: rng
        integer, intent(out) :: i, a
        logical, intent(out) :: allowed_excitation

        integer :: ims, isym, ind

        ! Select an occupied orbital at random.
        i = occ_list(int(get_rand_close_open(rng)*nel)+1)

        ! Conserve symmetry (spatial and spin) in selecting a.
        ims = (basis_fns(i)%Ms+3)/2
<<<<<<< HEAD
        isym = basis_fns(i)%sym
        ind = int(nbasis_sym_spin(ims,isym)*get_rand_close_open(rng))+1
=======
        isym = cross_product_pg_sym(basis_fns(i)%sym,op_sym)
        ind = int(nbasis_sym_spin(ims,isym)*genrand_real2())+1
>>>>>>> 2b4c9cdf
        if (nbasis_sym_spin(ims,isym) == 0) then
            ! No orbitals with the correct symmetry.
            allowed_excitation = .false.
        else
            a = sym_spin_basis_fns(ind,ims,isym)
            ! Is a already occupied in the determinant f?  If so, the excitation is
            ! not permitted.
            allowed_excitation = .not.btest(f(bit_lookup(2,a)), bit_lookup(1,a))
        end if

    end subroutine find_ia_mol

!--- Select random orbitals in double excitations ---

    subroutine find_ab_mol(rng, f, sym, spin, a, b, allowed_excitation)

        ! Select a random pair of orbitals to excite into as part of a double
        ! excitation, given that the (i,j) pair of orbitals to excite from have
        ! already been selected.  The spin and irreducible representation
        ! spanned by the fourth orbital is completely determined by the choice
        ! of the first three orbitals in the double excitation.  This routine
        ! does not explicitly reject excitations where the fourth orbital chosen
        ! is already occupied, instead returning allowed_excitation as false.
        ! This makes the excitation generation and calculation of the generation
        ! probability simpler and faster at the cost of makin the sampling
        ! substantially more inefficient.  Nevertheless, this approach can be
        ! useful in large systems.
        !
        ! In:
        !    f: bit string representation of the Slater determinant from which
        !        an electron is excited.
        !    sym: irreducible representation spanned by the (i,j) codensity.
        !    spin: spin label of the selected (i,j) pair.  Set to -2 if both ia
        !        and j are down, +2 if both are up and 0 otherwise.
        ! In/Out:
        !    rng: random number generator.
        ! Out:
        !    a, b: unoccupied orbitals into which electrons are excited.
        !        Note that a,b are ordered such that a<b.
        !        Not necessarily set if allowed_excitation is false.
        !    allowed_excitation: false if there are no possible (a,b) pairs
        !        which conserve spin and spatial symmetry given the choice of
        !        (i,j) or given the choice of (i,j,a).

        use basis, only: basis_length, basis_fns, bit_lookup, nbasis
        use point_group_symmetry, only: nbasis_sym_spin, sym_spin_basis_fns, cross_product_pg_sym
        use system, only: nel

        use dSFMT_interface, only: dSFMT_t, get_rand_close_open

        integer(i0), intent(in) :: f(basis_length)
        integer, intent(in) :: sym, spin
        type(dSFMT_t), intent(inout) :: rng
        integer, intent(out) :: a, b
        logical, intent(out) :: allowed_excitation

        integer :: ims, isym, ind, shift, na, fac

        ! Select a virtual orbital at random.
        ! Ensure spin can be conserved...
        select case(spin)
        case(-2)
            ! a must be down.
            ! Convert number, x, in range [1,nbasis/2] to even number in range
            ! [1,nbasis] using 2*x
            fac = 2
            shift = 0
            na = nbasis/2
        case(0)
            ! a can be up or down.
            ! Convert number, x, in range [1,nbasis] to any number in range
            ! [1,nbasis] using simply x (for compatibility with spin=-2,2).
            fac = 1
            shift = 0
            na = nbasis
        case(2)
            ! a must be up.
            ! Convert number, x, in range [1,nbasis/2] to odd number in range
            ! [1,nbasis] using 2*x-1
            fac = 2
            shift = 1
            na = nbasis/2
        end select

        do
            ! We assume that the user is not so crazy that he/she is
            ! running a calculation where there exists no virtual
            ! orbitals of a given spin.
            ! random integer between 1 and # possible a orbitals.
            a = int(get_rand_close_open(rng)*na) + 1
            ! convert to down orbital (ie odd integer between 1 and
            ! nbasis-1) or up orbital (ie even integer between 2 and nbasis)
            ! or to any orbital.
            a = fac*a-shift
            ! If a is unoccupied, then have found first orbital to excite into.
            if (.not.btest(f(bit_lookup(2,a)), bit_lookup(1,a))) exit
        end do

        ! Conserve symmetry (spatial and spin) in selecting the fourth orbital.
        ! Ms_i + Ms_j = Ms_a + Ms_b (Ms_i = -1,+1)
        ! => Ms_b = Ms_i + Ms_j - Ms_a
        ims = (spin-basis_fns(a)%Ms+3)/2
        ! sym_i x sym_j x sym_a = sym_b
        ! (at least for Abelian point groups)
        isym = cross_product_pg_sym(sym, basis_fns(a)%sym)

        if (nbasis_sym_spin(ims,isym) == 0) then
            ! No orbitals with the correct symmetry.
            allowed_excitation = .false.
        else if (spin /= 0 .and. isym == basis_fns(a)%sym .and. nbasis_sym_spin(ims,isym) == 1) then
            allowed_excitation = .false.
        else
            do
                ind = int(nbasis_sym_spin(ims,isym)*get_rand_close_open(rng))+1
                b = sym_spin_basis_fns(ind,ims,isym)
                if (b /= a) exit
            end do

            ! Is b already occupied in the determinant f?  If so, the excitation is
            ! not permitted.
            allowed_excitation = .not.btest(f(bit_lookup(2,b)), bit_lookup(1,b))

            ! It is useful to return a,b ordered (e.g. for the find_excitation_permutation2 routine).
            if (a > b) then
                ind = a
                a = b
                b = ind
            end if
        end if

    end subroutine find_ab_mol

!--- Excitation generation probabilities ---

    pure function calc_pgen_single_mol(op_sym, occ_list, symunocc, a) result(pgen)

        ! In:
        !    op_sym: symmetry of connecting operator.
        !    occ_list: integer list of occupied spin-orbitals in the determinant.
        !    symunocc: number of unoccupied orbitals of each spin and
        !        irreducible representation.  The same indexing scheme as
        !        nbasis_sym_spin (in the point_group_symmetry module) is used.
        !    a: previously unoccupied orbital into which an electron is excited.
        ! Returns:
        !    The probability of generating the excitation i->a, where we select
        !    i uniformly from the list of occupied orbitals with allowed
        !    excitations (i.e. at least one single excitation exists involving
        !    those orbitals) and a is selected from the list of unoccupied
        !    orbitals which conserve spin and spatial symmetry *and* given that
        !    a single excitation has been selected.

        ! WARNING: We assume that the excitation is actually valid.
        ! This routine does *not* calculate the correct probability that
        ! a forbidden excitation (e.g. no possible single excitations exist) is
        ! generated.  The correct way to handle those excitations is to
        ! explicitly reject them.  The generation probabilites of allowed
        ! excitations correctly take into account such rejected events.

        use basis, only: basis_fns
        use system, only: nel, sym0
        use point_group_symmetry, only: cross_product_pg_sym

        real(p) :: pgen
        integer, intent(in) :: op_sym
        integer, intent(in) :: occ_list(nel), symunocc(:,sym0:), a

        integer :: ims, isym, i, ni

        ! The generation probability, pgen, is:
        !   pgen = p_single p(i) p(a|i)
        !        = p_single 1/n_i 1/symunocc(ms_i, sym_i)
        ! where n_i is the number of electrons which have at least one possbile
        ! excitation.

        ni = nel
        do i = 1, nel
            ims = (basis_fns(occ_list(i))%Ms+3)/2
            isym = cross_product_pg_sym(basis_fns(occ_list(i))%sym, op_sym)
            if (symunocc(ims,isym) == 0) ni = ni - 1
        end do

        ims = (basis_fns(a)%Ms+3)/2
        isym = basis_fns(a)%sym
        pgen = 1.0_p/(ni*symunocc(ims,isym))

    end function calc_pgen_single_mol

    pure function calc_pgen_double_mol(ij_sym, a, b, spin, symunocc) result(pgen)

        ! In:
        !    ij_sym: irreducible representation spanned by the (i,j) codensity.
        !        As symmetry is conserved in allowed excitations, this is also
        !        the irreducible representation spanned by the (a, b) codensity.
        !    a, b: unoccupied orbitals into which electrons are excited.
        !    spin: spin label of the selected (a,b) pair.  Set to -2 if both ia
        !        and j are down, +2 if both are up and 0 otherwise.  As spin is
        !        conserved, this is also the spin label of the selected (i,j)
        !        pair in the double excitation (i,j) -> (a,b).
        !    symunocc: number of unoccupied orbitals of each spin and
        !        irreducible representation.  The same indexing scheme as
        !        nbasis_sym_spin (in the point_group_symmetry module) is used.
        ! Returns:
        !    The probability, p(D_{ij}^{ab}|D), of selecting to excite to
        !    determinant D_{ij}^{ab} from determinant D, assuming that (i,j)
        !    have been selected from the occupied orbitals, a is selected from
        !    an unoccupied orbital and b is selected from the set of unoccupied
        !    orbitals which conserve spin and spatial symmetry *and* given that
        !    a double excitation has been selected.

        ! WARNING: We assume that the excitation is actually valid.
        ! This routine does *not* calculate the correct probability that
        ! a forbidden excitation (e.g. due to no possible a orbitals given the
        ! choice of (i,j)) is generated.  The correct way to handle those
        ! excitations is to explicitly reject them.  The generation probabilites
        ! of allowed excitations correctly take into account such rejected
        ! events.

        use basis, only: basis_fns
        use system, only: nel, nvirt, nvirt_alpha, nvirt_beta, sym0, sym_max
        use point_group_symmetry, only: nbasis_sym_spin, cross_product_pg_sym

        real(p) :: pgen
        integer, intent(in) :: ij_sym, a, b, spin, symunocc(:,sym0:)

        integer :: imsa, isyma, imsb, isymb, n_aij
        real(p) :: p_bija, p_aijb

        ! p(i,j) = 1/binom(nel,2) = 2/(nel*(nel-1))
        ! p(a|i,j) = | 1/(nbasis-nel) if i,j are (up,down) or (down,up)
        !            | 1/(nbasis/2-nalpha) if i,j are (up,up)
        !            | 1/(nbasis/2-nbeta) if i,j are (down,down)
        ! p(b|i,j,a) = 1/symunocc(ms_b, sym_b), where ms_b and sym_b are
        ! such that spin and spatial symmetry are conserved
        ! p(b|i,j) = p(a|i,j) by symmetry.
        ! p(a|i,j,b) = 1/symunocc(ms_a, sym_a), where ms_a and sym_a are
        ! such that spin and spatial symmetry are conserved.
        ! n.b. p(a|i,j,b) =/= p(b|i,j,a) in general.

        imsa = (basis_fns(a)%ms+3)/2
        imsb = (basis_fns(b)%ms+3)/2

        ! Count number of possible choices of a, given the choice of (i,j).
        ! Find number of possible b, given the choice of (i,j,a).
        ! It is more efficient to deal with the different spin cases separately
        ! and explicitly.
        select case(spin)
        case(-2)
            ! # a.
            n_aij = nvirt_beta
            do isyma = sym0, sym_max
                ! find corresponding isymb.
                isymb = cross_product_pg_sym(isyma, ij_sym)
                if (symunocc(1, isymb) == 0) then
                    n_aij = n_aij - symunocc(1,isyma)
                else if (isyma == isymb .and. symunocc(1, isymb) == 1) then
                    ! if up,up / down,down
                    n_aij = n_aij - symunocc(1,isyma)
                end if
            end do
            ! # b.
            if (basis_fns(a)%sym == basis_fns(b)%sym) then
                p_aijb = 1.0_p/(symunocc(imsa,basis_fns(a)%sym)-1)
                p_bija = 1.0_p/(symunocc(imsb,basis_fns(b)%sym)-1)
            else
                p_aijb = 1.0_p/symunocc(imsa,basis_fns(a)%sym)
                p_bija = 1.0_p/symunocc(imsb,basis_fns(b)%sym)
            end if
        case(0)
            ! # a.
            n_aij = nvirt
            do isyma = sym0, sym_max
                ! find corresponding isymb.
                isymb = cross_product_pg_sym(isyma, ij_sym)
                if (symunocc(1, isymb) == 0) then
                    n_aij = n_aij - symunocc(2,isyma)
                end if
                if (symunocc(2, isymb) == 0) then
                    n_aij = n_aij - symunocc(1,isyma)
                end if
            end do
            ! # b.  b cannot have same spin and symmetry as a.
            p_aijb = 1.0_p/symunocc(imsa,basis_fns(a)%sym)
            p_bija = 1.0_p/symunocc(imsb,basis_fns(b)%sym)
        case(2)
            ! # a.
            n_aij = nvirt_alpha
            do isyma = sym0, sym_max
                ! find corresponding isymb.
                isymb = cross_product_pg_sym(isyma, ij_sym)
                if (symunocc(2, isymb) == 0) then
                    n_aij = n_aij - symunocc(2,isyma)
                else if (isyma == isymb .and. symunocc(2, isymb) == 1) then
                    ! if up,up / down,down
                    n_aij = n_aij - symunocc(2,isyma)
                end if
            end do
            ! # b.
            if (basis_fns(a)%sym == basis_fns(b)%sym) then
                p_aijb = 1.0_p/(symunocc(imsa,basis_fns(a)%sym)-1)
                p_bija = 1.0_p/(symunocc(imsb,basis_fns(b)%sym)-1)
            else
                p_aijb = 1.0_p/symunocc(imsa,basis_fns(a)%sym)
                p_bija = 1.0_p/symunocc(imsb,basis_fns(b)%sym)
            end if
        end select

        pgen = 2.0_p/(nel*(nel-1)*n_aij)*(p_bija+p_aijb)

    end function calc_pgen_double_mol

    pure function calc_pgen_single_mol_no_renorm(a) result(pgen)

        ! In:
        !    a: previously unoccupied orbital into which an electron is excited.
        ! Returns:
        !    The probability of generating the excitation i->a, where we select
        !    i uniformly from the list of occupied orbitals and a is selected
        !    from the list of orbitals (both occupied and unoccupied) which
        !    conserve spin and spatial symmetry *and* given that a single
        !    excitation has been selected.  Note that the probability is
        !    actually independent of i due to the uniform selection of i.

        ! WARNING: We assume that the excitation is actually valid.
        ! This routine does *not* calculate the correct probability that
        ! a forbidden excitation (e.g. due to a actually being occupied) is
        ! generated.  The correct way to handle those excitations is to
        ! explicitly reject them.  The generation probabilites of allowed
        ! excitations correctly take into account such rejected events.

        use basis, only: basis_fns
        use system, only: nel
        use point_group_symmetry, only: nbasis_sym_spin

        real(p) :: pgen
        integer, intent(in) :: a

        integer :: ims, isym

        ! We explicitly reject excitations i->a where a is already
        ! occupied, so the generation probability, pgen, is simple:
        !   pgen = p_single p(i) p(a|i)
        !        = p_single 1/nel 1/nbasis_sym_spin(ms_i, sym_i)

        ims = (basis_fns(a)%Ms+3)/2
        isym = basis_fns(a)%sym
        pgen = 1.0_p/(nel*nbasis_sym_spin(ims,isym))

    end function calc_pgen_single_mol_no_renorm

    pure function calc_pgen_double_mol_no_renorm(a, b, spin) result(pgen)

        ! In:
        !    a, b: unoccupied orbitals into which electrons are excited.
        !    spin: spin label of the selected (a,b) pair.  Set to -2 if both ia
        !        and j are down, +2 if both are up and 0 otherwise.  As spin is
        !        conserved, this is also the spin label of the selected (i,j)
        !        pair in the double excitation (i,j) -> (a,b).
        ! Returns:
        !    The probability, p(D_{ij}^{ab}|D), of selecting to excite to
        !    determinant D_{ij}^{ab} from determinant D, assuming that (i,j)
        !    have been selected from the occupied orbitals, a is selected from
        !    an unoccupied orbital and b is selected from the set of orbitals
        !    which conserve spin and spatial symmetry *and* given that a double
        !    excitation has been selected.  (Note: in this scheme,
        !    b is not necessarily unoccupied.)

        ! WARNING: We assume that the excitation is actually valid.
        ! This routine does *not* calculate the correct probability that
        ! a forbidden excitation (e.g. due to a or b actually being occupied) is
        ! generated.  The correct way to handle those excitations is to
        ! explicitly reject them.  The generation probabilites of allowed
        ! excitations correctly take into account rejected events where a/b is
        ! occupied.  This problem arises because if a or b are actually occpied,
        ! then p(a|ijb) or p(b|ijb) = 0.  We do not handle such cases here.

        use basis, only: basis_fns
        use system, only: nel, nvirt, nvirt_alpha, nvirt_beta
        use point_group_symmetry, only: nbasis_sym_spin

        real(p) :: pgen
        integer, intent(in) :: a, b, spin

        integer :: imsa, isyma, imsb, isymb, n_aij
        real(p) :: p_bija, p_aijb

        ! We explicitly reject excitations i,j->a,b where b is already
        ! occupied, so the generation probability, pgen, is simple:
        ! pgen = p_double p(i,j) [ p(a|i,j) p(b|i,j,a) + p(b|i,j) p(a|i,j,b) ]
        !
        ! p(i,j) = 1/binom(nel,2) = 2/(nel*(nel-1))
        ! p(a|i,j) = | 1/(nbasis-nel) if i,j are (up,down) or (down,up)
        !            | 1/(nbasis/2-nalpha) if i,j are (up,up)
        !            | 1/(nbasis/2-nbeta) if i,j are (down,down)
        ! p(b|i,j,a) = 1/nbasis_sym_spin(ms_b, sym_b), where ms_b and sym_b are
        ! such that spin and spatial symmetry are conserved
        ! p(b|i,j) = p(a|i,j) by symmetry.
        ! p(a|i,j,b) = 1/nbasis_sym_spin(ms_a, sym_a), where ms_a and sym_a are
        ! such that spin and spatial symmetry are conserved.
        ! n.b. p(a|i,j,b) =/= p(b|i,j,a) in general.

        select case(spin)
        case(-2)
            n_aij = nvirt_beta
        case(0)
            n_aij = nvirt
        case(2)
            n_aij = nvirt_alpha
        end select

        imsa = (basis_fns(a)%ms+3)/2
        isyma = basis_fns(a)%sym
        imsb = (basis_fns(b)%ms+3)/2
        isymb = basis_fns(b)%sym

        if (isyma == isymb .and. imsa == imsb) then
            ! b cannot be the same as a.
            p_aijb = 1.0_p/(nbasis_sym_spin(imsa, isyma)-1)
            p_bija = 1.0_p/(nbasis_sym_spin(imsb, isymb)-1)
        else
            p_aijb = 1.0_p/nbasis_sym_spin(imsa, isyma)
            p_bija = 1.0_p/nbasis_sym_spin(imsb, isymb)
        end if

        pgen = 2.0_p/(nel*(nel-1)*n_aij)*(p_bija+p_aijb)

    end function calc_pgen_double_mol_no_renorm

end module excit_gen_mol<|MERGE_RESOLUTION|>--- conflicted
+++ resolved
@@ -54,11 +54,7 @@
         if (get_rand_close_open(rng) < pattempt_single) then
 
             ! 2a. Select orbital to excite from and orbital to excit into.
-<<<<<<< HEAD
-            call choose_ia_mol(rng, cdet%f, cdet%occ_list, cdet%symunocc, connection%from_orb(1), &
-=======
-            call choose_ia_mol(gamma_sym, cdet%f, cdet%occ_list, cdet%symunocc, connection%from_orb(1), &
->>>>>>> 2b4c9cdf
+            call choose_ia_mol(rng, gamma_sym, cdet%f, cdet%occ_list, cdet%symunocc, connection%from_orb(1), &
                                connection%to_orb(1), allowed_excitation)
             connection%nexcit = 1
 
@@ -163,11 +159,8 @@
         if (get_rand_close_open(rng) < pattempt_single) then
 
             ! 2a. Select orbital to excite from and orbital to excit into.
-<<<<<<< HEAD
-            call find_ia_mol(rng, cdet%f, cdet%occ_list, connection%from_orb(1), connection%to_orb(1), allowed_excitation)
-=======
-            call find_ia_mol(gamma_sym, cdet%f, cdet%occ_list, connection%from_orb(1), connection%to_orb(1), allowed_excitation)
->>>>>>> 2b4c9cdf
+            call find_ia_mol(rng, gamma_sym, cdet%f, cdet%occ_list, connection%from_orb(1), &
+                             connection%to_orb(1), allowed_excitation)
             connection%nexcit = 1
 
             if (allowed_excitation) then
@@ -215,11 +208,7 @@
 
 !--- Select random orbitals involved in a valid single excitation ---
 
-<<<<<<< HEAD
-    subroutine choose_ia_mol(rng, f, occ_list, symunocc, i, a, allowed_excitation)
-=======
-    subroutine choose_ia_mol(op_sym, f, occ_list, symunocc, i, a, allowed_excitation)
->>>>>>> 2b4c9cdf
+    subroutine choose_ia_mol(rng, op_sym, f, occ_list, symunocc, i, a, allowed_excitation)
 
         ! Randomly choose a single excitation, i->a, of a determinant for
         ! molecular systems.
@@ -499,11 +488,7 @@
 
 !--- Select random orbitals in single excitations ---
 
-<<<<<<< HEAD
-    subroutine find_ia_mol(rng, f, occ_list, i, a, allowed_excitation)
-=======
-    subroutine find_ia_mol(op_sym, f, occ_list, i, a, allowed_excitation)
->>>>>>> 2b4c9cdf
+    subroutine find_ia_mol(rng, op_sym, f, occ_list, i, a, allowed_excitation)
 
         ! Randomly choose a single excitation, i->a, of a determinant for
         ! molecular systems.  This routine does not reject a randomly selected
@@ -547,13 +532,8 @@
 
         ! Conserve symmetry (spatial and spin) in selecting a.
         ims = (basis_fns(i)%Ms+3)/2
-<<<<<<< HEAD
-        isym = basis_fns(i)%sym
+        isym = cross_product_pg_sym(basis_fns(i)%sym,op_sym)
         ind = int(nbasis_sym_spin(ims,isym)*get_rand_close_open(rng))+1
-=======
-        isym = cross_product_pg_sym(basis_fns(i)%sym,op_sym)
-        ind = int(nbasis_sym_spin(ims,isym)*genrand_real2())+1
->>>>>>> 2b4c9cdf
         if (nbasis_sym_spin(ims,isym) == 0) then
             ! No orbitals with the correct symmetry.
             allowed_excitation = .false.

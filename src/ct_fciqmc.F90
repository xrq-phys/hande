module ct_fciqmc

! Evolve the walker population using a continuous time algorithm (i.e. jump
! directly to the next spawning event without a timestep).

use fciqmc_data
use const, only: p, int_64

implicit none

contains

    subroutine do_ct_fciqmc(sys, matel)

        ! In:
        !    sys: system being studied
        !    matel: off-diagonal Hamiltonian matrix element (ignoring sign due
        !       to permutations).  Either U (Bloch orbitals) or
        !       t (atomic/real-space orbitals).

        use annihilation, only: direct_annihilation
        use bloom_handler, only: bloom_stats_t
        use calc, only: seed, initiator_approximation
        use determinants, only: det_info_t, alloc_det_info_t
        use excitations, only: excit_t
        use qmc_common
        use proc_pointers
        use system, only: sys_t, hub_real, hub_k
        use interact

        use checking
        use dSFMT_interface, only: dSFMT_t, dSFMT_init
        use parallel
        use utils, only: rng_init_info
        use restart_hdf5, only: restart_info_global, dump_restart_hdf5

        type(sys_t), intent(in) :: sys
        real(p), intent(in) :: matel ! either U or t, depending whether we are working in the real or k-space

        integer(int_p) :: nspawned, ndeath
        integer :: nspawn_events
        integer :: ireport, idet
        integer(int_64) :: nattempts
        real(p) :: nparticles_old(sampling_size)
        integer :: iparticle, max_nexcitations, ierr, proc_id
        integer(int_p) :: tmp_pop
        integer, allocatable :: current_pos(:,:) ! (nthreads, 0:max(1,nprocs-1))
        real(p) :: time, t_barrier, K_ii, R, sum_off_diag
        real :: t1, t2
        type(det_info_t) :: cdet
        type(excit_t) :: connection
        type(excit_t), allocatable :: connection_list(:)
        logical :: soft_exit
        real(p):: hmatel
        type(excit_t) :: D0_excit
        type(dSFMT_t) :: rng
        integer, parameter :: thread_id = 0
        integer :: spawned_pop
        type(bloom_stats_t) :: bloom_stats

        if (parent) call rng_init_info(seed+iproc)
        call dSFMT_init(seed+iproc, 50000, rng)

        ! index of spawning array which contains population
        spawned_pop = sys%basis%string_len + 1

        if (sys%system == hub_k) then
            associate(sl=>sys%lattice)
                max_nexcitations = sys%nalpha*sys%nbeta*min(sl%nsites-sys%nalpha,sl%nsites-sys%nbeta)
            end associate
        else if (sys%system == hub_real) then
            max_nexcitations = 2*sys%lattice%ndim*sys%nel
        end if

        allocate(connection_list(max_nexcitations), stat=ierr)
        call check_allocate('connection_list', max_nexcitations, ierr)
        allocate(current_pos(nthreads,0:max(1,nprocs-1)), stat=ierr)
        call check_allocate('current_pos', size(current_pos), ierr)

        sum_off_diag = max_nexcitations*matel

        call alloc_det_info_t(sys, cdet)

        nparticles_old = tot_nparticles

        t_barrier = tau ! or we could just not bother with the t_barrier var...

        if (parent) call write_fciqmc_report_header()
        call initial_fciqmc_status(sys)

        ! time the report loop
        call cpu_time(t1)

        ! Main fciqmc loop
        do ireport = 1, nreport

            call init_report_loop(bloom_stats)
            call init_mc_cycle(rng, sys, real_factor, nattempts, ndeath)

            ! Loop over determinants in the walker list.
            do idet = 1, tot_walkers

                ! Get the determinant bitstring once so we do not need to keep
                ! doing it. Then find lists of orbitals.
                cdet%f => walker_dets(:,idet)
                cdet%data => walker_data(:,idet)
                call decoder_ptr(sys, cdet%f, cdet)

                tmp_pop = walker_population(1,idet)

                ! Evaluate the projected energy.
                call update_proj_energy_ptr(sys, f0, cdet, real(walker_population(1,idet),p), &
                                            D0_population, proj_energy, D0_excit, hmatel)

                ! Loop over each walker on the determinant.
                do iparticle = 1, abs(walker_population(1,idet))

                    ! Spawn until the next annihilation barrier.
                    time = 0.0_p
                    do

                        ! We pass R to the timestep generator. Luckily all R_ij,
                        ! i/=j are the same for the hubbard model (U or
                        ! t - stored in matel),  and there are nexcitations of them.
                        R = abs(walker_data(1,idet) - shift(1)) + sum_off_diag
                        time = time + timestep(rng, R)

                        if ( time > t_barrier ) exit

                        call ct_spawn(rng, sys, cdet, walker_data(1,idet), walker_population(1,idet), &
                                      R, nspawned, connection)

                        if (nspawned /= 0_int_p) then

                            ! If the spawned walker and the parent (all the
                            ! walkers on a particular det. have the same sgn due
                            ! to annihilation) are of opposite sgn we get death.
                            ! If death then kill the walker immediately and move
                            ! onto the next one.
                            if (connection%nexcit == 0 .and. &
                                       int(walker_population(1,idet),int_p)*nspawned < 0_int_p) then
                                tmp_pop = tmp_pop + nspawned
                                ! abs(nspawned) guaranteed to be 1
                                nparticles(1) = nparticles(1) - 1.0_p
                                ! The walker is dead---no need to continue spawning to barrier.
                                ndeath = ndeath + 1_int_p
                                exit
                            end if

                            ! If there were some walkers spawned, append them to the
                            ! spawned array - maintaining processor blocks if going in
                            ! parallel. We now also have an extra "time" array giving
                            ! the birth time of the walker.
                            call create_spawned_particle_ct(sys%basis, cdet, connection, nspawned, 1, time)

                        end if

                    end do

                end do

                ! update the walker population from the death events
                walker_population(1,idet) = tmp_pop

            end do

            ! Now we advance all the spawned walkers to the barrier from their
            ! respective birth times. Any walkers spawned as a consequence of
            ! this  must be appened to the spawned array and themselves advanced
            ! to the barrier.

            ! Start the first element in each block in qmc_spawn%sdata.
            current_pos = qmc_spawn%head_start + 1
            do
                do proc_id = 0, nprocs-1

                    if (current_pos(thread_id,proc_id) <= qmc_spawn%head(0,proc_id)) then
                        ! Have spawned walkers in the block to be sent to
                        ! processor proc_id.  Need to advance them to the barrier.

                        ! decode the spawned walker bitstring
                        cdet%f = int(qmc_spawn%sdata(:sys%basis%string_len,current_pos(thread_id,proc_id)), i0)
                        K_ii = sc0_ptr(sys, cdet%f) - H00
                        call decoder_ptr(sys, cdet%f,cdet)

                        ! Spawn from this walker & append to the spawned array until
                        ! we hit the barrier
                        time = spawn_times(current_pos(thread_id,proc_id))
                        do

                            R = abs(K_ii - shift(1)) + sum_off_diag
                            time = time + timestep(rng, R)

                            if ( time > t_barrier ) exit

                            associate(parent_sgn => qmc_spawn%sdata(spawned_pop,current_pos(thread_id,proc_id)))

                                call ct_spawn(rng, sys, cdet, K_ii, int(parent_sgn, int_p), R, nspawned, connection)

                                if (nspawned /= 0_int_p) then

                                    ! Handle walker death
                                    if(connection%nexcit == 0 .and. int(parent_sgn*nspawned,int_p) < 0_int_p) then
                                        parent_sgn = parent_sgn + int(nspawned,int_s)
                                        ndeath = ndeath + 1_int_p
                                        exit ! The walker is dead - do not continue
                                    end if

                                    ! Add a walker to the end of the spawned walker list in the
                                    ! appropriate block - this will increment the appropriate
                                    ! spawning heads for the processors which were spawned on
                                    call create_spawned_particle_ct(sys%basis, cdet, connection, nspawned, spawned_pop, time)

                                end if
                            
                            end associate

                        end do

                        ! go on to the next element
                        current_pos(thread_id,proc_id) = current_pos(thread_id,proc_id) + 1

                    end if

                end do

                ! Spawned all children and future generations to the barrier?
                if (all(current_pos == qmc_spawn%head+1)) exit

            end do

            call direct_annihilation(sys, rng, initiator_approximation, nspawn_events)

            call end_mc_cycle(nspawn_events, ndeath, nattempts)

<<<<<<< HEAD
            call end_report_loop(sys, ireport, .false., nparticles_old, nspawn_events, t1, soft_exit)
=======
            call end_report_loop(sys, ireport, ireport, .false., nparticles_old, t1, semi_stoch_shift_iter, &
                                 semi_stoch_start_iter, soft_exit)
>>>>>>> efa1c61b

            if (soft_exit) exit

        end do

        if (parent) write (6,'()')
        call load_balancing_report(qmc_spawn%mpi_time)

        if (soft_exit) then
            mc_cycles_done = mc_cycles_done + ncycles*ireport
        else
            mc_cycles_done = mc_cycles_done + ncycles*nreport
        end if

        if (dump_restart_file) then
            call dump_restart_hdf5(restart_info_global, mc_cycles_done, nparticles_old)
            write (6,'()')
        end if

        deallocate(current_pos, stat=ierr)
        call check_deallocate('current_pos', ierr)
        deallocate(connection_list, stat=ierr)
        call check_deallocate('connection_list', ierr)

    end subroutine do_ct_fciqmc


    subroutine ct_spawn(rng, sys, cdet, K_ii, parent_sgn, R, nspawned, connection)

        ! Randomly select a (valid) excitation

        ! In:
        !    sys: system being studied.
        !    cdet: info on current determinant, |D>, that we will spawn from.
        !    K_ii: the diagonal matrix element for the determinant |D>,
        !        < D | H - E_HF - S | D >.
        !    parent_sgn: sgn on the parent determinant (i.e. +ve or -ve integer)
        ! In/Out:
        !    rng: random number generator.
        ! Out:
        !    nspawned: +/- 1 as @ the end of each time "jump" we only spawn
        !        1 walker.
        !    connection: the excitation connection between the parent and child
        !        determinants

        use excitations, only: excit_t
        use determinants, only: det_info_t
        use dSFMT_interface, only: dSFMT_t, get_rand_close_open
        use system, only: sys_t, hub_real, hub_k
        use hamiltonian_hub_real, only: slater_condon1_hub_real_excit
        use hamiltonian_hub_k, only: slater_condon2_hub_k_excit
        use excit_gen_hub_k, only: choose_ij_hub_k, find_ab_hub_k

        type(sys_t), intent(in) :: sys
        type(det_info_t), intent(in) :: cdet
        real(p), intent(in) :: K_ii, R
        integer(int_p), intent(in) :: parent_sgn
        type(dSFMT_t), intent(inout) :: rng
        integer(int_p), intent(out) :: nspawned
        type(excit_t), intent(out) :: connection

        real(p) :: rand, K_ij
        logical :: allowed_excitation
        integer :: i, j, a, b, ij_sym

        rand = get_rand_close_open(rng)*R

        if (rand < abs(K_ii - shift(1))) then
            connection%nexcit = 0 ! spawn onto the same determinant (death/cloning)
            K_ij = K_ii - shift(1)
        else
            ! Generate a random excitation and reject if it's forbidden (i.e.
            ! the orbitals are already occupied).
            if (sys%system == hub_k) then
                ! Choose a random (i,j) pair to excite from.
                call choose_ij_hub_k(rng, sys, cdet%occ_list_alpha, cdet%occ_list_beta, i ,j, ij_sym)
                ! Choose a random (a,b) pair to attempt to excite to.
                ! The symmetry of (a,b) is set by the symmetry of (i,j) and
                ! hence b is uniquely determined by the choice of i,j and a.
                ! We choose a to be an unoccupied alpha spin-orbital and then
                ! reject the spawning attempt if b is in fact occupied.
                call find_ab_hub_k(rng, sys, cdet%f, cdet%unocc_list_alpha, ij_sym, a, b, allowed_excitation)
                if (allowed_excitation) then
                    connection%nexcit = 2
                    connection%from_orb(1:2) = (/ i,j /)
                    connection%to_orb(1:2) = (/ a,b /)
                    call slater_condon2_hub_k_excit(sys, cdet%f, connection, K_ij)
                else
                    K_ij = 0.0_p
                end if
            else if (sys%system == hub_real) then
                connection%nexcit = 1
                call slater_condon1_hub_real_excit(sys, cdet%f, connection, K_ij)
            end if

        end if

        if (K_ij == 0.0_p) then
            nspawned = 0_int_p
        else if (K_ij < 0.0_p) then    ! child is same sign as parent
            nspawned = sign(1_int_p,parent_sgn)
        else
            nspawned = -sign(1_int_p,parent_sgn)
        end if

    end subroutine ct_spawn

    subroutine create_spawned_particle_ct(basis, cdet, connection, nspawn, particle_type, spawn_time)

        ! Create a spawned walker in the spawned walkers lists.
        ! The current position in the spawning array is updated.

        ! In:
        !    basis: information about the single-particle basis.
        !    cdet: info on the current determinant (cdet) that we will spawn
        !        from.
        !    connection: excitation connecting the current determinant to its
        !        offspring.  Note that the perm field is not used.
        !    nspawn: the (signed) number of particles to create on the
        !        spawned determinant.
        !    particle_type: the type of particle created.  Must correspond to
        !        the desired element in the spawning array (i.e. be spawned_pop
        !        for Hamiltonian particles and spawned_hf_pop for
        !        Hellmann--Feynman particles).
        !    spawn_time: The amount of imaginary time which has elapsed since
        !        the previous annihilation barrier.

        use hashing
        use parallel, only: iproc, nprocs

        use basis_types, only: basis_t
        use determinants, only: det_info_t
        use excitations, only: excit_t, create_excited_det
        use fciqmc_data, only: qmc_spawn

        type(basis_t), intent(in) :: basis
        type(det_info_t), intent(in) :: cdet
        type(excit_t), intent(in) :: connection
        integer(int_p), intent(in) :: nspawn
        integer, intent(in) :: particle_type
        real(p), intent(in) :: spawn_time

        integer(i0) :: f_new(basis%string_len)
#ifndef PARALLEL
        integer, parameter :: iproc_spawn = 0
#else
        integer :: iproc_spawn
#endif

        ! Create bit string of new determinant.
        call create_excited_det(basis, cdet%f, connection, f_new)

#ifdef PARALLEL
        ! (Extra credit for parallel calculations)
        ! Need to determine which processor the spawned walker should be sent
        ! to.  This communication is done during the annihilation process, after
        ! all spawning and death has occured..
        iproc_spawn = modulo(murmurhash_bit_string(f_new, basis%string_len, qmc_spawn%hash_seed), nprocs)
#endif

        ! Move to the next position in the spawning array.
        qmc_spawn%head(0,iproc_spawn) = qmc_spawn%head(0,iproc_spawn) + 1

        ! Set info in spawning array.
        ! Zero it as not all fields are set.
        qmc_spawn%sdata(:,qmc_spawn%head(0,iproc_spawn)) = 0_int_s
        qmc_spawn%sdata(:basis%string_len,qmc_spawn%head(0,iproc_spawn)) = int(f_new, int_s)
        qmc_spawn%sdata(particle_type,qmc_spawn%head(0,iproc_spawn)) = int(nspawn, int_s)
        spawn_times(qmc_spawn%head(0,iproc_spawn)) = spawn_time

    end subroutine create_spawned_particle_ct

    function timestep(rng, R) result(dt)

        ! In:
        !    R: \sum_i < D | H - E_0 - S | D_i >, the sum of all non-zero matrix
        !       elements connected to the current determinant, D.
        ! In/Out:
        !    rng: random number generator.
        ! Returns:
        !    dt: the (stochastic) time which elapses before the next spawning
        !        event.

        use dSFMT_interface, only: dSFMT_t, get_rand_close_open

        real(p) :: dt
        type(dSFMT_t), intent(inout) :: rng
        real(p), intent(in)  :: R

        dt = -(1.0_p/R)*log(get_rand_close_open(rng))

    end function timestep


end module ct_fciqmc<|MERGE_RESOLUTION|>--- conflicted
+++ resolved
@@ -233,12 +233,8 @@
 
             call end_mc_cycle(nspawn_events, ndeath, nattempts)
 
-<<<<<<< HEAD
-            call end_report_loop(sys, ireport, .false., nparticles_old, nspawn_events, t1, soft_exit)
-=======
-            call end_report_loop(sys, ireport, ireport, .false., nparticles_old, t1, semi_stoch_shift_iter, &
-                                 semi_stoch_start_iter, soft_exit)
->>>>>>> efa1c61b
+            call end_report_loop(sys, ireport, ireport, .false., nparticles_old, nspawn_events, t1, &
+                                 semi_stoch_shift_iter, semi_stoch_start_iter, soft_exit)
 
             if (soft_exit) exit
 

module excitations

! Module for dealing with excitations.

use const

implicit none

! A handy type for containing the excitation information needed to connect one
! determinant to another.
type excit
    ! Excitation level.
    integer :: nexcit
    ! Orbitals which are excited from and to.
    ! Only used for single and double excitations; undefined otherwise.
    ! In the case of folded spectrum code, there can be up to a quadruple excitation
    ! *NB* the only subroutines which work sensibly when handed a triple or quadruple
    !      excitation are those pointed to by create_spawned_particle_ptr.
    integer :: from_orb(4), to_orb(4)
    ! True if a total odd number of permutations is required to align
    ! the determinants.  Only used for single and double excitations.
    ! Undefined otherwise.
    logical :: perm
end type excit

! excit_mask(:,i) is a bit field with bits corresponding to all orbitals with
! a higher index than i set.
integer(i0), allocatable :: excit_mask(:,:) ! (basis_length, nbasis)

contains

    subroutine init_excitations()

        ! Allocate and initialise data in excit_mask.

        use basis, only: bit_lookup, nbasis, basis_length
        use checking, only: check_allocate

        integer :: ibasis, jbasis, ipos, iel, jpos, jel, ierr

        allocate(excit_mask(basis_length, nbasis), stat=ierr)
        call check_allocate('excit_mask', basis_length*nbasis, ierr)

        excit_mask = 0

        do ibasis = 1, nbasis
            ipos = bit_lookup(1, ibasis)
            iel = bit_lookup(2, ibasis)
            ! Set bits corresponding to all orbitals above ibasis.
            ! Sure, there are quicker (and probably more elegant) ways of doing
            ! this, but it's a one-off...
            ! Loop from jbasis=1 as separate_strings means that even if
            ! jbasis<ibasis, it can still come after ibasis in the bit string.
            do jbasis = 1, nbasis
                jpos = bit_lookup(1, jbasis)
                jel = bit_lookup(2, jbasis)
                if ( (jel==iel .and. jpos > ipos) .or. jel>iel) &
                    excit_mask(jel, ibasis) = ibset(excit_mask(jel, ibasis), jpos)
            end do
        end do

    end subroutine init_excitations


    subroutine end_excitations()

        ! Deallocate excit_mask.

        use checking, only: check_deallocate

        integer :: ierr

        deallocate(excit_mask, stat=ierr)
        call check_deallocate('excit_mask', ierr)

    end subroutine end_excitations


    pure function get_excitation(f1,f2) result(excitation)

        ! In: 
        !    f1(basis_length): bit string representation of the Slater
        !        determinant.
        !    f2(basis_length): bit string representation of the Slater
        !        determinant.
        ! Returns:
        !    excitation: excit type containing the following information---
        !        excitation%nexcit: excitation level.
        !
        !    If the excitation is a single or double excitation then it also
        !    includes:
        ! 
        !        excitation%from_orb(2): orbitals excited from in f1.
        !        excitation%to_orb(2): orbitals excited to in f2.
        !        excitation%perm: true if an odd number of permutations are
        !            reqiured to align the determinants.
        !        The second element of from_orb and to_orb is zero for single
        !        excitations.

        use bit_utils
        use basis, only: basis_length, basis_lookup
        use system, only: nel

        type(excit) :: excitation
        integer(i0), intent(in) :: f1(basis_length), f2(basis_length)
        integer :: i, j, iexcit1, iexcit2, perm, iel1, iel2, shift
        logical :: test_f1, test_f2

        excitation = excit(0, 0, 0, .false.)

        if (any(f1/=f2)) then

            iexcit1 = 0
            iexcit2 = 0
            iel1 = 0
            iel2 = 0
            perm = 0

            ! Excitation level...
#ifdef PGI
            ! Work round an *insane* bug in PGI where intrinsic bit operations
            ! return an integer(4) if the arguments are of a kind smaller than
            ! 4.  PGI gets it right if the kind is larger than 4, but that
            ! doesn't help us always in this case...
            excitation%nexcit = sum(count_set_bits(int(ieor(f1,f2),i0)))/2
#else
            excitation%nexcit = sum(count_set_bits(ieor(f1,f2)))/2
#endif

            ! Finding the permutation to align the determinants is non-trivial.
            ! It turns out to be quite easy with bit operations.
            ! The idea is to do a "dumb" permutation where the determinants are 
            ! expressed in two sections: orbitals not involved in the excitation
            ! and those that are.  Each section is stored in ascending index
            ! order.
            ! To obtain such ordering requires (for each orbital that is
            ! involved in the excitation) a total of
            ! nel - iel - nexcit + iexcit
            ! where nel is the number of electrons, iel is the position of the 
            ! orbital within the list of occupied states in the determinant,
            ! nexcit is the total number of excitations and iexcit is the number
            ! of the "current" orbital involved in excitations.
            ! e.g. Consider (1, 2, 3, 4, 5) -> (1, 3, 5, 6, 7).
            ! (1, 2, 3, 4) goes to (1, 3, 2, 4).
            ! 2 is the first (iexcit=1) orbital found involved in the excitation
            ! and so requires 5 - 2 - 2 + 1 = 2 permutation to shift it to the
            ! first "slot" in the excitation "block" in the list of states.
            ! 4 is the second orbital found and requires 5 - 4 - 2 + 2 = 1
            ! permutation to shift it the end (last "slot" in the excitation
            ! block).
            ! Whilst the resultant number of permutations isn't necessarily the
            ! minimal number for the determinants to align, this is irrelevant
            ! as the Slater--Condon rules only care about whether the number of
            ! permutations is even or odd.
            shift = nel - excitation%nexcit 

            if (excitation%nexcit <= 2) then

                do i = 1, basis_length
                    ! Bonus optimisation: skip bit strings which aren't changed.
                    ! This modifies the algorithm above by skipping basis
                    ! functions which are already lined up.  Doing so is
                    ! guaranteed to introduce an additional even number of
                    ! permuations (as we underestimate both iel1 and iel2 by the
                    ! same number of electrons).
                    if (f1(i) == f2(i)) cycle
                    do j = 0, i0_end

                        test_f1 = btest(f1(i),j)
                        test_f2 = btest(f2(i),j)

                        if (test_f2) iel2 = iel2 + 1

                        if (test_f1) then
                            iel1 = iel1 + 1
                            if (.not.test_f2) then
                                ! occupied in f1 but not in f2
                                iexcit1 = iexcit1 + 1
                                excitation%from_orb(iexcit1) = basis_lookup(j,i)
                                perm = perm + (shift - iel1 + iexcit1)
                            end if
                        else
                            if (test_f2) then
                                ! occupied in f1 but not in f2
                                iexcit2 = iexcit2 + 1
                                excitation%to_orb(iexcit2) = basis_lookup(j,i)
                                perm = perm + (shift - iel2 + iexcit2)
                            end if
                        end if

                    end do
                end do

                ! It seems that this test is faster than btest(perm,0)!
                excitation%perm = mod(perm,2) == 1

            end if
        end if

    end function get_excitation

    pure function get_excitation_level(f1, f2) result(level)

        ! In: 
        !    f1(basis_length): bit string representation of the Slater
        !        determinant.
        !    f2(basis_length): bit string representation of the Slater
        !        determinant.
        ! Returns:
        !    Excitation level connecting determinants f1 and f2.     

        use basis, only: basis_length
        use bit_utils, only: count_set_bits

        integer :: level
        integer(i0), intent(in) :: f1(basis_length), f2(basis_length)

#ifdef PGI
        ! Work round an *insane* bug in PGI where intrinsic bit operations
        ! return an integer(4) if the arguments are of a kind smaller than
        ! 4.  PGI gets it right if the kind is larger than 4, but that
        ! doesn't help us always in this case...
        level = sum(count_set_bits(int(ieor(f1,f2),i0)))/2
#else
        level = sum(count_set_bits(ieor(f1,f2)))/2
#endif

    end function get_excitation_level

    pure subroutine find_excitation_permutation1(f, excitation)

        ! Find the parity of the permutation required to maximally line up
        ! a determinant with an excitation of it, as needed for use with the
        ! Slater--Condon rules.
        !
        ! This version is for single excitations of a determinant.
        !
        ! In:
        !    f: bit string representation of the determinant.
        !    excitation: excit type specifying how the excited determinant is
        !        connected to the determinant given in occ_list.
        ! Out:
        !    excitation: excit type with the parity of the permutation also
        !        specified.

        use basis, only: basis_length
        use bit_utils, only: count_set_bits
    
        integer(i0), intent(in) :: f(basis_length)
        type(excit), intent(inout) :: excitation

        integer :: perm
        integer(i0) :: ia(basis_length)

        ! This is just a simplification of find_excitation_permutation2.  See
        ! the comments there (and ignore any that refer to j and b...).

        ia = ieor(excit_mask(:,excitation%from_orb(1)),excit_mask(:,excitation%to_orb(1)))
        perm = sum(count_set_bits(iand(f,ia)))
        if (excitation%from_orb(1) > excitation%to_orb(1)) perm = perm - 1
        excitation%perm = mod(perm,2) == 1

    end subroutine find_excitation_permutation1

    pure subroutine find_excitation_permutation2(f, excitation)

        ! Find the parity of the permutation required to maximally line up
        ! a determinant with an excitation of it, as needed for use with the
        ! Slater--Condon rules.
        !
        ! This version is for double excitations of a determinant.
        !
        ! In:
        !    f: bit string representation of the determinant.
        !    excitation: excit type specifying how the excited determinant is
        !        connected to the determinant described by f.
        !        Note that we require the lists of orbitals excited from/into to
        !        be ordered.
        ! Out:
        !    excitation: excit type with the parity of the permutation also
        !        specified.

        use basis, only: basis_length
        use bit_utils, only: count_set_bits
    
        integer(i0), intent(in) :: f(basis_length)
        type(excit), intent(inout) :: excitation

        integer :: perm
        integer(i0) :: ia(basis_length), jb(basis_length)

        ! Fast way of getting the parity of the permutation required to align
        ! two determinants given one determinant and the connecting exctitation.
        ! This is hard to generalise to all cases, but we actually only care
        ! about single and double excitations.  The idea is quite different from
        ! that used in get_excitation (where we also need to find the orbitals
        ! involved in the excitation).

        ! In the following & represents the bitwise and operation; ^ the bitwise exclusive or
        ! operation; xmask is a mask with all bits representing orbitals above
        ! x set; f is the string representing the determinant from which we
        ! excite and the excitation is defined by (i,j)->(a,b), where i<j and
        ! a<b.

        ! imask ^ amask returns a bit string with bits corresponding to all
        ! orbitals between i and a set, with max(i,a) set and min(i,a) cleared.
        ! Thus f & (imask ^ amask) returns a bit string with only bits set for
        ! the occupied orbitals which are between i and a (possibly including i)
        ! and so the popcount of this gives the number of orbitals between i and
        ! a (possibly one larger than the actual answer) number of permutations needed to
        ! align i and a in the same 'slot' in the determinant string.  We need
        ! to subtract one if i>a to correct for the overcounting.

        ! An analagous approach counts the number of permutations required so
        ! j and b are coincident.

        ! Finally, we need to account for some more overcounting/undercounting.
        ! If j is between i and a, then it is counted yet j can either be moved
        ! before i (resulting in the actual number of permutations being one
        ! less than that counted) or after i (resulting in moving j taking one
        ! more permutation than counted).  It doesn't matter which we do, as we
        ! are only interested in whether the number of permutations is odd or
        ! even.  We similarly need to take into account the case where i is
        ! between j and b.

        ia = ieor(excit_mask(:,excitation%from_orb(1)),excit_mask(:,excitation%to_orb(1)))
        jb = ieor(excit_mask(:,excitation%from_orb(2)),excit_mask(:,excitation%to_orb(2)))

        perm = sum(count_set_bits(iand(f,ia))) + sum(count_set_bits(iand(f,jb)))

        if (excitation%from_orb(1) > excitation%to_orb(1)) perm = perm - 1
        if (excitation%from_orb(1) > excitation%to_orb(2)) perm = perm - 1
        if (excitation%from_orb(2) > excitation%to_orb(2) .or. &
            excitation%from_orb(2) < excitation%to_orb(1)) perm = perm - 1

        excitation%perm = mod(perm,2) == 1

    end subroutine find_excitation_permutation2

    pure subroutine create_excited_det(f_in, connection, f_out)

        ! Generate a determinant from another determinant and the excitation
        ! information connecting the two determinants.
        ! In: 
        !    f_in(basis_length): bit string representation of the reference
        !        Slater determinant.
        !    connection: excitation connecting f_in to f_out.  Note that
        !        the perm field is not used.
        ! Out:
        !    f_out(basis_length): bit string representation of the excited
        !        Slater determinant.

        use basis, only: basis_length, bit_lookup

        integer(i0), intent(in) :: f_in(basis_length)
        type(excit), intent(in) :: connection
        integer(i0), intent(out) :: f_out(basis_length)

        integer :: i, orb, bit_pos, bit_element

        ! Unset the orbitals which are excited from and set the orbitals which
        ! are excited into.
        f_out = f_in
        do i = 1, connection%nexcit
            ! Clear i/j orbital.
            orb = connection%from_orb(i)
            bit_pos = bit_lookup(1,orb)
            bit_element = bit_lookup(2,orb)
            f_out(bit_element) = ibclr(f_out(bit_element), bit_pos)
            ! Set a/b orbital.
            orb = connection%to_orb(i)
            bit_pos = bit_lookup(1,orb)
            bit_element = bit_lookup(2,orb)
            f_out(bit_element) = ibset(f_out(bit_element), bit_pos)
        end do

    end subroutine create_excited_det

    subroutine create_excited_det_complete(cdet_in, connection, cdet_out)
    
        ! Generate a complete excited determinant from another determinant and 
        !the excitation information connecting the two determinants.
        ! In: 
        !    cdet_in: info on the current determinant that we will excite
        !        from.  The f field must be set.
        !    connection: excitation connecting cdet_in to cdet_out.  Note that
        !        the perm field is not used.
        ! Out:
        !    cdet_out info: on the determinant that we will excite to
        use determinants, only: det_info
        use proc_pointers, only: decoder_ptr

        type(det_info), intent(in)  :: cdet_in
        type(excit), intent(in)     :: connection
        type(det_info), intent(inout) :: cdet_out

        ! Create the excited determinant bit string representation
        call create_excited_det(cdet_in%f, connection, cdet_out%f)

        ! Decode the excited determinant bit string representation
<<<<<<< HEAD
        call decoder_ptr(cdet_out%f,cdet_out)
=======
        call decode_det_spinocc_spinunocc(cdet_out%f,cdet_out)
>>>>>>> 27b4aff2

    end subroutine create_excited_det_complete









    pure function calc_pgen_hub_k(ab_sym, f, unocc_alpha, unocc_beta) result(pgen)

        ! Calculate the generation probability of a given excitation for the
        ! Hubbard model in momentum space.  The Hubbard model is a special case
        ! as it is a two-band system and so the generation probability is
        ! independent of the virtual spin-orbitals into which electrons are
        ! excited and depends only upon the spin-orbitals from which we excite.
        !
        ! Note that all the information required for input should be available
        ! during the FCIQMC algorithm and should not be needed to be calculated.
        !
        ! Further, we assume only allowed excitations are generated.
        !
        ! In:
        !    ab_sym: symmetry spanned by the (a,b) combination of unoccupied
        !        spin-orbitals into which electrons are excited.
        !    f: bit string representation of the determinant we're exciting
        !        from.
        !    unocc_alpha, unocc_beta: integer list of the unoccupied alpha and
        !        beta (respectively) spin-orbitals.
        ! Returns:
        !    pgen: the generation probability of the excitation.  See notes in
        !        spawning.

        use basis, only: basis_length, bit_lookup, nbasis
        use system, only: nvirt, nvirt_alpha, nvirt_beta, nalpha, nbeta, nel
        use symmetry, only: sym_table, inv_sym

        real(p) :: pgen
        integer, intent(in) :: ab_sym
        integer(i0), intent(in) :: f(basis_length)
        integer, intent(in) :: unocc_alpha(nvirt_alpha), unocc_beta(nvirt_beta)

        integer :: forbidden_excitations, a, b, a_pos, a_el, b_pos, b_el, ka, kb

        forbidden_excitations = 0

        ! pgen = p(i,j) [ p(a|i,j) p(b|i,j,a) + p(b|i,j) p(a|i,j,b) ]
        ! 
        ! The number of ways of choosing i,j is
        ! 
        !  nalpha*nbeta
        ! 
        ! Due to the requirement that crystal momentum is conserved and that the Hubbard
        ! model is a 2-band system:
        ! 
        !  p(a|i,j,b) = 1
        !  p(b|i,j,a) = 1
        ! 
        ! i.e. once three spin-orbitals are selected, the fourth is fixed.
        ! 
        ! We now consider p(a|i,j).  Not all a are possible, as an a virtual spin-orbital
        ! can have an occupied b spin-orbital, as b is fixed by the choice of i,j and a.
        ! 
        ! The number of spin-orbitals from which a can be chosen is
        ! 
        !  nbasis - nel - delta_d
        ! 
        ! where delta_d is the number of a orbitals which are forbidden due to b being occupied.
        ! p(b|i,j) is identical.  Hence:
        ! 
        ! pgen = 1/(nalpha*nbeta) [ 1/(nbasis-nel-delta_d) + 1/(basis-nel-delta_d) ]
        !                       2
        !      =  ---------------------------------
        !         nalpha*nbeta*(nbasis-nel-delta_d)

        ! We count the number of a orbitals which cannot be excited into due to
        ! the corresponding b orbital not being available.
        ! The Hubbard model is a 2-band system, which makes this pleasingly
        ! easy. :-)

        ! exciting from alpha, beta orbitals.
        ! alpha orbitals are odd (1,3,5,...)
        ! beta orbitals are odd (2,4,6,...)
        ! [Note that this is not the indexing used in bit strings: see basis
        ! module.]
        ! To convert from the wavevector label, 1,2,3,..., where wavevector
        ! 1 corresponds to orbitals 1 and 2, we do:
        !   2*k-1    for alpha
        !   2*k      for beta
        ! and similarly for the reverse transformation.

        ! a is an alpha orbital
        ! b is a beta orbital.
        do a = 1, nvirt_alpha
            ka = (unocc_alpha(a)+1)/2
            b = 2*sym_table(ab_sym, inv_sym(ka))
            b_pos = bit_lookup(1,b)
            b_el = bit_lookup(2,b)
            ! Are (a,b) both unoccupied?
            if (btest(f(b_el), b_pos)) forbidden_excitations = forbidden_excitations + 1
        end do
        do b = 1, nvirt_beta
            kb = unocc_beta(b)/2
            a = 2*sym_table(ab_sym, inv_sym(kb)) - 1
            a_pos = bit_lookup(1,a)
            a_el = bit_lookup(2,a)
            ! Are (a,b) both unoccupied?
            if (btest(f(a_el), a_pos)) forbidden_excitations = forbidden_excitations + 1
        end do

        pgen = 2.0_p/(nalpha*nbeta*(nvirt - forbidden_excitations))

    end function calc_pgen_hub_k

    pure function calc_pgen_hub_real(occ_list, f, nvirt_avail) result(pgen)

        ! Calculate the generation probability of a given excitation for the
        ! Hubbard model in real space.
        !
        ! Note that all the information required for input should be available
        ! during the FCIQMC algorithm and should not be needed to be calculated.
        !
        ! Further, we assume only allowed excitations are generated.
        !
        ! In:
        !    occ_list: integer list of occupied orbitals in the Slater determinant.
        !    f: bit string representation of the determinant we're exciting
        !        from.
        !    nvirt_avail: the number of available orbitals into which an
        !        electron can be excited, given the choice of the orbital which 
        !        is being excited from (i.e. having chosen i, how many
        !        possibilities are there for a, where i is occupied and
        !        a occupied and D_i^a is connected to D.
        ! Returns:
        !    pgen: the generation probability of the excitation.  See notes in
        !        spawning.

        use basis, only: basis_length
        use system, only: nel
        use hubbard_real, only: connected_orbs

        use errors

        real(p) :: pgen
        integer, intent(in) :: occ_list(nel)
        integer(i0), intent(in) :: f(basis_length)
        integer, intent(in) :: nvirt_avail
        integer :: i, no_excit

        ! For single excitations
        !   pgen = p(i) p(a|i) \chi_r
        ! where
        !   p(i) is the probability of choosing the i-th electron to excite
        !   from.
        !   p(i) = 1/nel
        !
        !   p(a|i) is the probability of choosing to excite into orbital a given
        !   that the i-th electron has been chosen.
        !   nvirt_avail is the number of virtual orbitals connected to i and is
        !   calculated when the random excitation is chosen.
        !   p(a|i) = 1/nvirt_avail

        !   \chi_r is a renormalisation to take into account the fact that not
        !   all electrons may be excited from (e.g. no connected orbitals are
        !   vacant).
        !   \chi_r = nel/(nel - no_excit)
        !   where no_excit is the number of occupied orbitals which have no
        !   connected excitations.

        ! \chi_r is a constant for a given determinant, so an optimisation is to
        ! calculate this once per determinant rather than for each walker on the
        ! same determinant.

        no_excit = 0
        do i = 1, nel
            ! See if there are any allowed excitations from this electron.
            ! (see notes in choose_ia_hub_real for how this works)
            if (all(iand(not(f), connected_orbs(:,occ_list(i))) == 0)) then
                ! none allowed from this orbial
                no_excit = no_excit + 1
            end if
        end do

        pgen = 1.0_p/(nvirt_avail * (nel - no_excit))

    end function calc_pgen_hub_real

    pure subroutine enumerate_all_excitations_hub_real(cdet, max_excit, excitations)

        ! Find all excitations connected to a determinant constructed from the
        ! real-space (atomic) spin-orbitals.

        ! In:
        !    cdet: info on the current determinant (cdet) that we will spawn
        !        from.  The f and occ_list fields must be set.
        ! Out:
        !    max_excit: the number of possible excitations from the determinant.
        !    excitations: array of excit variables containing the excitation
        !        information.  Note that only single excitations are allowed, so
        !        the nexcit field is not set, the second element in the from_orb
        !        and to_orb filed is not set, and the permutation field is also
        !        not set, as it's quite expensive to evaluate and not necessary
        !        for most of the excitations.  The array must be at least of the
        !        size of the maximum number of excitations: 2*ndim*nel.

        use basis, only: basis_length, bit_lookup
        use determinants, only: det_info
        use hubbard_real, only: connected_sites
        use system, only: ndim, nel

        type(det_info), intent(in) :: cdet
        integer, intent(out) :: max_excit
        type(excit), intent(out) :: excitations(:)

        integer :: ii, i, ia, a, a_pos, a_el

        max_excit = 0

        do ii = 1, nel
            i = cdet%occ_list(i)
            ! Each orbital is connected to (at most) 2 orbitals in each
            ! direction.
            do ia = 1, 2*ndim
                a = connected_sites(ia,a)
                if (a == 0) then
                    ! run out of possible excitations from this electron
                    cycle
                else
                    a_pos = bit_lookup(1,a)
                    a_el = bit_lookup(2,a)
                    if (.not.btest(cdet%f(a_el), a_pos)) then
                        ! a is unoccupied.  Have an excitation.
                        max_excit = max_excit+1
                        excitations(max_excit)%from_orb(1) = i
                        excitations(max_excit)%to_orb(1) = a
                    end if
                end if
            end do
        end do

    end subroutine enumerate_all_excitations_hub_real

    pure subroutine enumerate_all_excitations_hub_k(cdet, max_excit, excitations)

        ! Find all excitations connected to a determinant constructed from the
        ! momentum-space (Bloch) spin-orbitals.

        ! In:
        !    cdet: info on the current determinant (cdet) that we will spawn
        !        from.  The f, occ_list_alpha, occ_list_beta and
        !        occ_list_unocc_alpha fields must be set.
        ! Out:
        !    max_excit: the number of possible excitations from the determinant.
        !    excitations: array of excit variables containing the excitation
        !        information.  Note that only double excitations are allowed, so
        !        the nexcit field is not set and the permutation field is also
        !        not set, as it's quite expensive to evaluate and not necessary
        !        for most of the excitations.  The array must be at least of the
        !        size of the maximum number of excitations:
        !        nalpha*nbeta*min(nsites-nalpha,nsites-nbeta).
        !        WARNING: the from_orb and to_orb are not ordered and must be
        !        ordered before (e.g.) find_excitation_permutation2 is called.

        use basis, only: bit_lookup
        use determinants, only: det_info
        use symmetry, only: sym_table, inv_sym
        use system, only: ndim, nel, nalpha, nvirt_alpha, nbeta

        type(det_info), intent(in) :: cdet
        integer, intent(out) :: max_excit
        type(excit), intent(out) :: excitations(:)

        integer :: ii, i, ij, j, ij_sym, ia, a, b, b_pos, b_el

        max_excit = 0

        do ii = 1, nalpha
            i = cdet%occ_list_alpha(ii)
            do ij = 1, nbeta
                j = cdet%occ_list_beta(ij)
                ij_sym = sym_table((i+1)/2,(j+1)/2)
                ! Either a must be alpha and b beta or vice versa.  Without loss of
                ! generality, choose a to always be alpha.
                do ia = 1, nvirt_alpha
                    a = cdet%unocc_list_alpha(ia)
                    ! The choice of i,j,a fixes the wavevector and spin of b.
                    b = 2*sym_table(ij_sym, inv_sym((a+1)/2))
                    b_pos = bit_lookup(1,b)
                    b_el = bit_lookup(2,b)
                    if (.not.btest(cdet%f(b_el), b_pos)) then
                        ! If b is unoccupied then have found the excitation.
                        max_excit = max_excit + 1
                        excitations(max_excit)%from_orb(1:2) = (/ i, j /)
                        excitations(max_excit)%to_orb(1:2) = (/ a, b /)
                    end if
                end do
            end do
        end do

    end subroutine enumerate_all_excitations_hub_k

end module excitations<|MERGE_RESOLUTION|>--- conflicted
+++ resolved
@@ -398,11 +398,7 @@
         call create_excited_det(cdet_in%f, connection, cdet_out%f)
 
         ! Decode the excited determinant bit string representation
-<<<<<<< HEAD
         call decoder_ptr(cdet_out%f,cdet_out)
-=======
-        call decode_det_spinocc_spinunocc(cdet_out%f,cdet_out)
->>>>>>> 27b4aff2
 
     end subroutine create_excited_det_complete
 

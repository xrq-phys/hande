module fciqmc_data

! Data for fciqmc calculations and procedures which manipulate fciqmc and only
! fciqmc data.

use const
implicit none

!--- Input data: FCIQMC ---

! number of monte carlo cycles/report loop
integer :: ncycles
! number of report cycles
! the shift is updated and the calculation information printed out
! at the end of each report cycle.
integer :: nreport

! timestep
real(p) :: tau

! Array sizes
! If these are < 0, then the values represent the number of MB to be used to
! store the main walker and spawned walker data respectively.
integer :: walker_length
integer :: spawned_walker_length

! Number of particles before which varyshift mode is turned on.
integer(lint) :: target_particles = 10000

! Don't bother renormalising generation probabilities; instead allow forbidden
! excitations to be generated and then rejected.
logical :: no_renorm = .false.

! probability of attempting single or double excitations...
! set to be nonsense value so can easily detect if it's given as an input option
real(p) :: pattempt_single = -1, pattempt_double = -1

!--- Input data: initiator-FCIQMC ---

! Complete active space within which a determinant is an initiator.
! (0,0) corresponds to the reference determinant only.
integer :: initiator_cas(2) = (/ 0,0 /)

! Population above which a determinant is an initiator.
integer :: initiator_population = 3

!--- Energy data ---

! shift: the shift is held constant at the initial value (from input) unless
! vary_shift is true.
! vary_shift_from_proje: if true, then the when variable shift mode is entered
! the shift is set to be the current projected energy.
! vary_shift_from: if vary_shift_from_proje is false, then the shift is set to
! this value when variable shift mode is entered.
! warning: if both initial_shift and vary_shift_from are set, then we expect the
! user to have been sensible.
real(p) :: shift = 0.0_p, vary_shift_from = 0.0_p
logical :: vary_shift_from_proje = .false.

! shift averaged over the calculation, once varyshift mode has been entered.
! This is really a running total: the average is only taken at output time (in
! write_fciqmc_report).
real(p) :: av_shift = 0.0_p

! Factor by which the changes in the population are damped when updating the
! shift.
real(p) :: shift_damping = 0.050_dp

! projected energy
! This stores during an FCIQMC report loop
!   \sum_{i/=0} <D_0|H|D_i> N_i
! where D_0 is the reference determinants and N_i is the walker population on
! determinant D_i.
! The projected energy is given as
!   <D_0|H|D_0> + \sum_{i/=0} <D_0|H|D_i> N_i/N_0
! and so proj_energy must be 'normalised' and averaged over the report loops
! accordingly.
real(p) :: proj_energy

! projected energy averaged over the calculation.
! This is really a running total of \sum_{i/=0} <D_0|H|D_i> N_i: the average is
! only taken at output time (in write_fciqmc_report) by considering the ratio
!   av_proj_energy/av_D0_population.
real(p) :: av_proj_energy = 0.0_p
! Similarly a running total for the population on the reference determinant.
real(p) :: av_D0_population = 0.0_p

! Report loop at which the averages are set to 0.
integer :: start_averaging_from = 0

!--- Walker data ---

! Current number of walkers stored in the main list (processor dependent).
! This is updated during annihilation and merging of the spawned walkers into
! the main list.
integer :: tot_walkers

! Total number of particles on all walkers/determinants (processor dependent)
! Updated during death and annihilation and merging.
! The first element is the number of normal (Hamiltonian) particles.
! Subsequent elements are the number of Hellmann--Feynamnn particles.
integer(lint), allocatable :: nparticles(:) ! (sampling_size)

! Walker information: main list.
! sampling_size is one for each quantity sampled (i.e. 1 for standard
! FCIQMC/initiator-FCIQMC, 2 for FCIQMC+Hellmann--Feynman sampling).
integer :: sampling_size
! number of additional elements stored for each determinant in walker_data for
! (e.g.) importance sampling.
integer :: info_size
! a) determinants
integer(i0), allocatable :: walker_dets(:,:) ! (basis_length, walker_length)
! b) walker population
integer, allocatable :: walker_population(:,:) ! (sampling_size,walker_length)
! c) Walker information.  This contains:
! * Diagonal matrix elements, K_ii.  Storing them avoids recalculation.
!   K_ii = < D_i | H | D_i > - E_0, where E_0 = <D_0 | H | D_0> and |D_0> is the
!   reference determinant.  Always the first element.
! * Diagonal matrix elements for Hellmann--Feynmann sampling in 2:sampling_size
!   elements.
! * Further data in sampling_size+1:sampling_size:info_size.  For example, when
!   calculating the projected energy with various trial wavefunctions, it is
!   useful to store quantites which are expensive to calculate and which are
!   instead of recalculating them. For the Neel singlet state, the first component
!   gives the total number of spins up on the first sublattice. The second
!   component gives the number of 0-1 bonds where the 1 is on the first
!   sublattice.
real(p), allocatable, target :: walker_data(:,:) ! (sampling_size+info_size,walker_length)

! Walker information: spawned list.
! By combining the info in with the determinant, we can reduce the number of MPI
! communication calls during annihilation.
! a) array size.
! The size of each element in the spawned_walkers arrays depend upon what
! calculation is being done.  Each element has at least basis_length elements.
! * FCIQMC requires an additional element to store the population of the spawned
! walker.
! * initiator-FCIQMC requires a further additional element for information
! about the parent of the spawned walker.
! * Hellmann--Feynman sampling requires a further additional element for the
! population of the spawned Hellmann--Feynman walkers.

! spawned_walkers*(:basis_length,i) gives the determinant of the spawned walker.
! spawned_walkers*(spawned_pop,i) gives the population of the spawned walker.
! spawned_walkers*(spawned_hf_pop,i) gives the population of the spawned walker
! (Hellmann--Feynman sampling only).
! spawned_walkers*(spawned_parent,i) gives information about the parent of the
! spawned walker (initiator-FCIQMC only).
! spawned_hf_pop (if it exists) will always be equal to spawned_pop+1.

! In simple_fciqmc we only need to store the walker populations, so spawned_size
! is 1.
integer :: spawned_size
integer :: spawned_pop, spawned_parent, spawned_hf_pop
! b) determinants and the spawn times of the progeny (only used for ct_fciqmc)
integer(i0), allocatable, target :: spawned_walkers1(:,:) ! (spawned_size, spawned_walker_length)
integer(i0), allocatable, target :: spawned_walkers2(:,:) ! (spawned_size, spawned_walker_length)
real(p), allocatable :: spawn_times(:) ! (spawned_walker_length)
! c) pointers.
! In serial we only use spawned_walker_*1.  In parallel it is useful to have two
! arrays (one for receiving data and one for sending data when we need to
! communicate).  To avoid copying, we use pointers.
! spawned_walkers points at the current data,
! spawned_walkers_recvd is only used in data communication (see
! distribute_walkers in the annihilation module).
integer(i0), pointer :: spawned_walkers(:,:), spawned_walkers_recvd(:,:)
! d) current (filled) slot in the spawning arrays.
! In parallel we divide the spawning lists into blocks (one for each processor).
! spawning_head(i) gives the current filled slot in the spawning arrays for the
! block associated with the i-th processor.
! After distribute_walkers is called in the annihilation algorithm,
! spawning_head(0) is the number of spawned_walkers on the *current* processor
! and all other elements are not meaningful.
! It is convenient if the minimum size of spawning_head and spawning_block_start
! are both 0:1.
integer, allocatable :: spawning_head(:) ! (0:(max(1,nprocs-1))
! spawning_block_start(i) contains the first position to be used in the spawning
! lists for storing a walker which is to be sent to the i-th processor.
integer, allocatable :: spawning_block_start(:) ! (0:max(1,nprocs-1))

! Rate of spawning.  This is a running total over MC cycles on each processor
! until it is summed over processors and averaged over cycles in
! update_energy_estimators.
real(p) :: rspawn

!--- Reference determinant ---

! Bit string of reference determinant.
integer(i0), allocatable :: f0(:)

! List of occupied orbitals in reference determinant.
integer, allocatable :: occ_list0(:)

! Population of walkers on reference determinant.
! The initial value can be overridden by a restart file or input option.
real(p) :: D0_population = 10.0_p

! Also start with D0_population on i_s|D_0>, where i_s is the spin-version
! operator.  This is only done if no restart file is used *and* |D_0> is not
! a closed shell determinant.
logical :: init_spin_inv_D0 = .false.

! When using the Neel singlet trial wavefunction, it is convenient
! to store all possible amplitudes in the wavefunction, since
! there are relativley few of them and they are expensive to calculate
real(dp), allocatable :: neel_singlet_amp(:) ! (nsites/2) + 1

! Energy of reference determinant.
real(p) :: H00

! Processor on which the reference determinant is kept.
integer :: D0_proc

! How often do we change the reference determinant to the determinant with
! greatest population?
! Default: we don't.
integer :: select_ref_det_every_nreports = huge(1)
! Factor by which the population on a determinant must exceed the reference
! determinant's population in order to be accepted as the new reference
! determinant.
real(p) :: ref_det_factor = 1.50_p

!--- Simple FCIQMC ---

! Data used *only* in the simple_fciqmc algorithm.
! Not set in the optimised algorithm.

! Location of reference determinant in dets_list.
integer :: ref_det

!--- Calculation modes ---

! The shift is updated at the end of each report loop when vary_shift is true.
logical :: vary_shift = .false.
! The number of report loops after which vary_shift mode was entered.
integer :: start_vary_shift

!--- Restart data ---

! Restart calculation from file.
logical :: restart = .false.

! Print out restart file.
logical :: dump_restart_file = .false.

! Restart data.
integer :: mc_cycles_done = 0
integer(lint) :: nparticles_old_restart = 0

!--- Folded spectrum data ---

! The line about which you are folding i.e. eps in (H-eps)^2 - E_0
real(p) :: fold_line = 0

! The generation probabilities of a dual excitation type
real(p) :: P__=0.05, Po_=0.475, P_o=0.475

! The split generation normalisations
real(p) :: X__=0, Xo_=0, X_o=0

contains

    !--- Initialisation. ---

    subroutine set_reference_det()

        ! Set the list of occupied orbitals in the reference determinant to be
        ! the spin-orbitals with the lowest kinetic energy which satisfy the
        ! spin polarisation.

        ! Note: this is for testing only!  The symmetry input is currently
        ! ignored.

        ! This should be used as a last resort if the user doesn't specify
        ! a reference determinant.

        use checking, only: check_allocate
<<<<<<< HEAD
        use errors, only: stop_all
        use system, only: nalpha, nbeta, nel, system_type, hub_k, hub_real, nsites, &
                          heisenberg, J_coupling
        use basis, only: bit_lookup
        use hubbard_real, only: connected_orbs
=======
        use system, only: nalpha, nbeta, nel, system_type, hub_k, hub_real, read_in, nsites
>>>>>>> c2d95dfd
        
        integer :: i, j, ierr, spins_set, connections
        integer :: bit_element, bit_pos

        ! Leave the reference determinant unchanged if it's already been
        ! allocated (and presumably set).
        
        if (allocated(occ_list0)) then
            if (size(occ_list0) /= nel) then
                select case(system_type)
                case(heisenberg)
                    call stop_all('set_reference_det', &
                        'Reference determinant supplied does not contain the &
                        &specified number of up electrons.')
                case default
                    call stop_all('set_reference_det', &
                        'Reference determinant supplied does not contain the &
                        &specified number of electrons.')
                end select
            end if
        else
            allocate(occ_list0(nel), stat=ierr)
            call check_allocate('occ_list0',nel,ierr)
            select case(system_type)
            case(hub_k,read_in)
                ! Orbitals are ordered by their single-particle eigenvalues.
                ! Occupy the Fermi sphere/HF det.
                forall (i=1:nalpha) occ_list0(i) = 2*i-1
                forall (i=1:nbeta) occ_list0(i+nalpha) = 2*i
            case(hub_real)
                ! Attempt to keep electrons on different sites where possible.
                ! Sites 1, 3, 5, ... (occupy every other alpha orbital first, ie
                ! place a max of nsites/2 electrons.  (nsites+1)/2 accounts for
                ! the possibility that we have an odd number of sites.)
                forall (i=1:min(nalpha,(nsites+1)/2)) occ_list0(i) = 4*i-3
                ! now occupy the alternate alpha orbitals
                forall (i=1:nalpha-min(nalpha,(nsites+1)/2)) &
                    occ_list0(i+min(nalpha,(nsites+1)/2)) = 4*i-1
                ! Similarly for beta, but now occupying orbitals sites 2, 4,
                ! ..., preferentially.
                forall (i=1:min(nbeta,nsites/2)) occ_list0(i+nalpha) = 4*i
                forall (i=1:nbeta-min(nbeta,nsites/2)) &
                    occ_list0(i+nalpha+min(nbeta,nsites/2)) = 4*i-2
            case(heisenberg)
                if (J_coupling >= 0) then
                    forall (i=1:nel) occ_list0(i) = i
                ! For the antiferromagnetic case, below. This is messy but should 
                ! give a reasonable reference determinant for general cases, even
                ! for bizarre lattices. For bipartite lattices (eg 4x4, 6x6...)
                ! it will give the best possible reference determinant.
                else if (J_coupling < 0) then
                    ! Always set the first spin up
                    occ_list0(1) = 1
                    spins_set = 1
                    ! Loop over other sites to find orbitals which are not connected to
                    ! the other sites previously chosen.
                    do i=2,nsites
                        bit_pos = bit_lookup(1,i)
                        bit_element = bit_lookup(2,i)
                        connections = 0
                        ! Loop over all chosen sites to see if they neighbour this site.
                        do j=1,spins_set
                            if (btest(connected_orbs(bit_element, occ_list0(j)), bit_pos)) then
                                  connections = connections + 1
                            end if
                        end do
                        ! If this site has no neighbours which have been previously added
                        ! to the reference determinant, then we include it.
                        if (connections == 0) then
                            spins_set = spins_set + 1
                            occ_list0(spins_set) = i
                        end if
                    end do
                    ! If, after finding all the sites which are not connected, we still haven't
                    ! chosen enough sites, we accept that we must have some neigbouring sites
                    ! included in the reference determinant and start choosing the remaining sites.
                    if (spins_set /= nel) then
                        ! Loop over all sites looking for extra spins to include in the
                        ! reference detereminant.
                        fill_sites: do i=2,nsites
                            connections = 0
                            ! Check if this site is already included.
                            do j=1,spins_set
                                if (occ_list0(j) == i) connections = connections + 1
                            end do
                            ! If connection = 0, this site is not currently included in the
                            ! reference determinant, so add it.
                            if (connections == 0) then
                                spins_set = spins_set + 1
                                occ_list0(spins_set) = i
                            end if
                            ! When the correct number of spins have been chosen to be up,
                            ! we are finished.
                            if (spins_set == nel) exit fill_sites
                        end do fill_sites
                    end if
                end if
            end select
        end if

    end subroutine set_reference_det

    !--- Statistics. ---

    function spawning_rate(ndeath, nattempts) result(rate)

        use parallel, only: nprocs

        ! Calculate the rate of spawning on the current processor.
        ! In:
        !    ndeath: number of particles that were killed/cloned during the MC
        !    cycle.
        !    nattempts: The number of attempts to spawn made in order to
        !    generate the current population of walkers in the spawned arrays.
        !    Note that this is *not* the same as nparticles as nparticles is
        !    updated during the Monte Carlo cycle as particles die.
        !    It is, however, identical to the number of particles on the
        !    processor at the beginning of the Monte Carlo cycle (miltiplied by
        !    2 for the timestep algorithm).

        real(p) :: rate
        integer, intent(in) :: ndeath, nattempts
        integer :: nspawn

        nspawn = sum(spawning_head(:nprocs-1) - spawning_block_start(:nprocs-1))
        ! The total spawning rate is
        !   (nspawn + ndeath) / nattempts
        ! In the timestep algorithm each particle has 2 attempts (one to spawn on a different
        ! determinant and one to clone/die).
        rate = real(nspawn+ndeath,p)/nattempts

    end function spawning_rate

    !--- Operations on the spawned lists. ---

    subroutine sort_spawned_lists()

        ! Sort spawned_walkers according to the determinant list using
        ! quicksort.

        ! Uses the sample code in Numerical Recipies as a base.

        use basis, only: basis_length
        use determinants

        ! Threshold.  When a sublist gets to this length, switch to using
        ! insertion sort to sort the sublist.
        integer, parameter :: switch_threshold = 7

        ! sort needs auxiliary storage of length 2*log_2(n).
        integer, parameter :: stack_max = 50

        integer :: pivot, lo, hi, i, j
        integer(i0) :: tmp_spawned(spawned_size)

        ! Stack.  This is the auxilliary memory required by quicksort.
        integer, save :: stack(2,stack_max), nstack

        nstack = 0
        lo = 1
        hi = spawning_head(0)
        do
            ! If the section/partition we are looking at is smaller than
            ! switch_threshold then perform an insertion sort.
            if (hi - lo < switch_threshold) then
                do j = lo + 1, hi
                    tmp_spawned = spawned_walkers(:,j)
                    do i = j - 1, 1, -1
                        if (tmp_spawned(1:basis_length) .detgt. spawned_walkers(1:basis_length,i)) exit
                        spawned_walkers(:,i+1) = spawned_walkers(:,i)
                    end do
                    spawned_walkers(:,i+1) = tmp_spawned
                end do

                if (nstack == 0) exit
                hi = stack(2,nstack)
                lo = stack(1,nstack)
                nstack = nstack - 1

            else
                ! Otherwise start partitioning with quicksort.

                ! Pick the pivot element to be the median of spawned_walkers(:,lo), spawned_walkers(:,hi)
                ! and spawned_walkers(:,(lo+hi)/2).
                ! This largely overcomes a major problem with quicksort, where it
                ! degrades if the pivot is always the smallest element.
                pivot = (lo + hi)/2
                call swap_spawned(spawned_walkers(:,pivot), spawned_walkers(:,lo + 1))
                if (spawned_walkers(1:basis_length,lo) .detgt. spawned_walkers(1:basis_length,hi)) then
                    call swap_spawned(spawned_walkers(:,lo), spawned_walkers(:,hi))
                end if
                if (spawned_walkers(1:basis_length,lo+1) .detgt. spawned_walkers(1:basis_length,hi)) then
                    call swap_spawned(spawned_walkers(:,lo+1), spawned_walkers(:,hi))
                end if
                if (spawned_walkers(1:basis_length,lo) .detgt. spawned_walkers(1:basis_length,lo+1)) then
                    call swap_spawned(spawned_walkers(:,lo), spawned_walkers(:,lo+1))
                end if

                i = lo + 1
                j = hi
                tmp_spawned = spawned_walkers(:,lo + 1) ! a is the pivot value
                do while (.true.)
                    ! Scan down list to find element > a.
                    i = i + 1
                    do while (tmp_spawned(1:basis_length) .detgt. spawned_walkers(1:basis_length,i))
                        i = i + 1
                    end do

                    ! Scan down list to find element < a.
                    j = j - 1
                    do while (spawned_walkers(1:basis_length,j) .detgt.  tmp_spawned(1:basis_length))
                        j = j - 1
                    end do

                    ! When the pointers crossed, partitioning is complete.
                    if (j < i) exit

                    ! Swap the elements, so that all elements < a end up
                    ! in lower indexed variables.
                    call swap_spawned(spawned_walkers(:,i), spawned_walkers(:,j))
                end do

                ! Insert partitioning element
                spawned_walkers(:,lo + 1) = spawned_walkers(:,j)
                spawned_walkers(:,j) = tmp_spawned

                ! Push the larger of the partitioned sections onto the stack
                ! of sections to look at later.
                ! --> need fewest stack elements.
                nstack = nstack + 1

                ! With a stack_max of 50, we can sort arrays of length 
                ! 1125899906842624.  It is safe to say this will never be
                ! exceeded, and so this test can be skipped.
!                if (nstack > stack_max) call stop_all('sort_spawned_lists', "parameter stack_max too small")

                if (hi - i + 1 >= j - lo) then
                    stack(2,nstack) = hi
                    stack(1,nstack) = i
                    hi = j - 1
                else
                    stack(2,nstack) = j - 1
                    stack(1,nstack) = lo
                    lo = i
                end if

            end if
        end do

    contains

        subroutine swap_spawned(s1,s2)

            integer(i0), intent(inout) :: s1(spawned_size), s2(spawned_size)
            integer(i0) :: tmp(spawned_size)

            tmp = s1
            s1 = s2
            s2 = tmp

        end subroutine swap_spawned

    end subroutine sort_spawned_lists

    pure subroutine search_walker_list(f, istart, iend, hit, pos)

        ! Find where a determinant belongs in the main walker list.
        ! Only elements between istart and iend are examined (use the 
        ! array boundaries in the worst case).
        !
        ! In:
        !    f: bit string representation of the Slater determinant.
        !    istart: first position to examine in the walker list.
        !    iend: last position to examine in the walker list.
        ! Out:
        !    hit: true if found f in the main walker list.
        !    pos : the corresponding position in the main walker list
        !        where the determinant belongs.  If hit is true, then
        !        the determinant in this position is the same as f, else
        !        this is where f should go to keep the main walker list sorted.

        use basis, only: basis_length
        use determinants, only: det_compare

        integer(i0), intent(in) :: f(basis_length)
        integer, intent(in) :: istart, iend
        logical, intent(out) :: hit
        integer, intent(out) :: pos

        integer :: hi, lo, compare

        if (istart > iend) then

            ! Already know the element has to be appended to the list.
            ! This should only occur if istart = iend + 1.
            pos = istart
            hit = .false.
            
        else

            ! Search range.
            lo = istart
            hi = iend

            ! Assume f doesn't exist in the main walkers list initially.
            hit = .false.

            do while (hi /= lo)
                ! Narrow the search range down in steps.

                ! Mid-point.
                ! We shift one of the search limits to be the mid-point.
                ! The successive dividing the search range by 2 gives a O[log N]
                ! search algorithm.
                pos = (hi+lo)/2

                compare = det_compare(walker_dets(:,pos), f)
                select case(compare)
                case (0)
                    ! hit!
                    hit = .true.
                    exit
                case(1)
                    ! walker_dets(:,pos) is "smaller" than f.
                    ! The lowest position f can take is hence pos + 1 (i.e. if
                    ! f is greater than pos by smaller than pos + 1).
                    lo = pos + 1
                case(-1)
                    ! walker_dets(:,pos) is "greater" than f.
                    ! The highest position f can take is hence pos (i.e. if f is
                    ! smaller than pos but greater than pos - 1).  This is why
                    ! we differ slightly from a standard binary search (where lo
                    ! is set to be pos+1 and hi to be pos-1 accordingly), as
                    ! a standard binary search assumes that the element you are
                    ! searching for actually appears in the array being
                    ! searched...
                    hi = pos
                end select

            end do

            ! If hi == lo, then we have narrowed the search down to one position but
            ! not checked if that position is the item we're hunting for.
            ! Because walker_dets can expand (i.e. we might be searching for an
            ! element which doesn't exist yet) the binary search can find either
            ! the element before or after where f should be placed.
            if (hi == lo) then
                compare = det_compare(walker_dets(:,hi), f)
                select case(compare)
                case (0)
                    ! hit!
                    hit = .true.
                    pos = hi
                case(1)
                    ! walker_dets(:,pos) is "smaller" than f.
                    ! f should be placed in the next slot.
                    pos = hi + 1
                case(-1)
                    ! walker_dets(:,pos) is "greater" than f.
                    ! f should ber placed here.
                    pos = hi
                end select
            end if

        end if

    end subroutine search_walker_list

    !--- Output procedures ---

    subroutine write_fciqmc_report_header()

        use calc, only: doing_calc, folded_spectrum

        ! If we are doing folded spectrum the third column is not the average shift,
        ! but the average of the square root of the shift, since this is the relevant
        ! data to average
        if(doing_calc(folded_spectrum)) then
            write (6,'(1X,a12,3X,a13,6X,a9,10X,a12,7X,a11,11X,a4,7X,a11,2X,a7,2X,a4)') &
              '# iterations','Instant shift','Av.sqrt S','\sum H_0j Nj',    &
              'Av. Proj. E','# D0','# particles','R_spawn','time'
        else
            write (6,'(1X,a12,3X,a13,6X,a9,10X,a12,7X,a11,11X,a4,7X,a11,2X,a7,2X,a4)') &
              '# iterations','Instant shift','Av. shift','\sum H_0j Nj',    &
              'Av. Proj. E','# D0','# particles','R_spawn','time'
        endif

    end subroutine write_fciqmc_report_header

    subroutine write_fciqmc_report(ireport, ntot_particles, elapsed_time)

        ! Write the report line at the end of a report loop.
        ! In:
        !    ireport: index of the report loop.
        !    ntot_particles: total number of particles in main walker list.
        !    elapsed_time: time taken for the report loop.

        integer, intent(in) :: ireport
        integer(lint), intent(in) :: ntot_particles
        real, intent(in) :: elapsed_time
        integer :: mc_cycles, vary_shift_reports

        mc_cycles = ireport*ncycles

        vary_shift_reports = ireport - start_averaging_from - start_vary_shift

        ! See also the format used in inital_fciqmc_status if this is changed.
        write (6,'(5X,i8,2X,4(es17.10,2X),es17.10,4X,i11,3X,f6.4,2X,f4.2)') &
                                         mc_cycles_done+mc_cycles, shift,   &
                                         av_shift/vary_shift_reports, proj_energy,       &
                                         av_proj_energy/av_D0_population, D0_population, & 
                                         ntot_particles, rspawn, elapsed_time/ncycles

    end subroutine write_fciqmc_report

    subroutine write_fciqmc_final(ireport)

        ! Write out the energies (shift and projected energy) at the end of an
        ! FCIQMC calculation.
        ! In:
        !    ireport: index of the report loop after the report loop has been
        !    exited.
        use Calc, only: doing_calc, folded_spectrum

        integer, intent(in) :: ireport
        integer :: report_cycles_done

        if (ireport /= nreport+1) then
            ! exited calculation early via softexit.
            ! number of report loops done that actually were done is ireport.
            report_cycles_done = ireport
        else
            ! terminated the report loop cycle after reaching the last index.
            report_cycles_done = nreport
        end if

        av_shift = av_shift/(report_cycles_done - start_vary_shift - start_averaging_from)

        if(doing_calc(folded_spectrum)) then
            ! Folded spectrum calculations require a different final output of the shift
            ! since the S tends to (E - fold_line)**2, we average over the square root of the
            ! shift and output the final "unfolded" shift
            write (6,'(/,1X,a13,10X,f22.12)') 'final shift =', shift
            write (6,'(1X,a20,3X,f22.12)') 'final proj. energy =', proj_energy/D0_population
            write (6,'(1X,a11,12X,f22.12)') 'av. sqrt(shift) =', av_shift
            write (6,'(1X,a18,5X,f22.12)') 'av. proj. energy =', av_proj_energy/av_D0_population
            write (6,'(1X,a19,4X,f22.12)') 'E0 + proj. energy =', proj_energy/D0_population+H00
            write (6,'(1X,a12,11X,f22.12)') 'upper unfolded shift =', fold_line+av_shift
            write (6,'(1X,a12,11X,f22.12)') 'lower unfolded shift =', fold_line-av_shift
            write (6,'(1X,a23,f22.12)') 'E0 + av. proj. energy =', av_proj_energy/av_D0_population+H00
        else
            write (6,'(/,1X,a13,10X,f22.12)') 'final shift =', shift
            write (6,'(1X,a20,3X,f22.12)') 'final proj. energy =', proj_energy/D0_population
            write (6,'(1X,a11,12X,f22.12)') 'av. shift =', av_shift
            write (6,'(1X,a18,5X,f22.12)') 'av. proj. energy =', av_proj_energy/av_D0_population
            write (6,'(1X,a12,11X,f22.12)') 'E0 + shift =', shift+H00
            write (6,'(1X,a19,4X,f22.12)') 'E0 + proj. energy =', proj_energy/D0_population+H00
            write (6,'(1X,a16,7X,f22.12)') 'E0 + av. shift =', av_shift+H00
            write (6,'(1X,a23,f22.12)') 'E0 + av. proj. energy =', av_proj_energy/av_D0_population+H00
        endif

    end subroutine write_fciqmc_final

    subroutine end_fciqmc()

        ! Deallocate fciqmc data arrays.

        use checking, only: check_deallocate

        integer :: ierr

        if (allocated(occ_list0)) then
            deallocate(occ_list0, stat=ierr)
            call check_deallocate('occ_list0',ierr)
        end if
        if (allocated(nparticles)) then
            deallocate(nparticles, stat=ierr)
            call check_deallocate('nparticles',ierr)
        end if
        if (allocated(walker_dets)) then
            deallocate(walker_dets, stat=ierr)
            call check_deallocate('walker_dets',ierr)
        end if
        if (allocated(walker_population)) then
            deallocate(walker_population, stat=ierr)
            call check_deallocate('walker_population',ierr)
        end if
        if (allocated(walker_data)) then
            deallocate(walker_data, stat=ierr)
            call check_deallocate('walker_data',ierr)
        end if
        if (allocated(spawned_walkers1)) then
            deallocate(spawned_walkers1, stat=ierr)
            call check_deallocate('spawned_walkers1',ierr)
        end if
        if (allocated(spawned_walkers2)) then
            deallocate(spawned_walkers2, stat=ierr)
            call check_deallocate('spawned_walkers2',ierr)
        end if
        if (allocated(spawning_head)) then
            deallocate(spawning_head, stat=ierr)
            call check_deallocate('spawning_head',ierr)
        end if
        if (allocated(spawning_block_start)) then
            deallocate(spawning_block_start, stat=ierr)
            call check_deallocate('spawning_block_start',ierr)
        end if
        if (allocated(f0)) then
            deallocate(f0, stat=ierr)
            call check_deallocate('f0',ierr)
        end if
        if (allocated(neel_singlet_amp)) then
            deallocate(neel_singlet_amp, stat=ierr)
            call check_deallocate('neel_singlet_amp',ierr)
        end if

    end subroutine end_fciqmc

end module fciqmc_data<|MERGE_RESOLUTION|>--- conflicted
+++ resolved
@@ -275,15 +275,12 @@
         ! a reference determinant.
 
         use checking, only: check_allocate
-<<<<<<< HEAD
+
         use errors, only: stop_all
-        use system, only: nalpha, nbeta, nel, system_type, hub_k, hub_real, nsites, &
+        use system, only: nalpha, nbeta, nel, system_type, hub_k, hub_real, read_in, nsites, &
                           heisenberg, J_coupling
         use basis, only: bit_lookup
         use hubbard_real, only: connected_orbs
-=======
-        use system, only: nalpha, nbeta, nel, system_type, hub_k, hub_real, read_in, nsites
->>>>>>> c2d95dfd
         
         integer :: i, j, ierr, spins_set, connections
         integer :: bit_element, bit_pos

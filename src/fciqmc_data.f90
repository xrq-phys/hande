--- conflicted
+++ resolved
@@ -636,7 +636,7 @@
     !--- Output procedures ---
 
     subroutine write_fciqmc_report_header()
-<<<<<<< HEAD
+
         use calc, only: doing_calc, folded_spectrum
 
         ! If we are doing folded spectrum the third column is not the average shift,
@@ -651,13 +651,6 @@
               '# iterations','Instant shift','Av. shift','\sum H_0j Nj',    &
               'Av. Proj. E','# D0','# particles','R_spawn','time'
         endif
-
-=======
-        
-       write (6,'(1X,a12,3X,a13,6X,a9,10X,a12,7X,a11,8X,a4,16X,a11,2X,a7,2X,a4)') &
-           '# iterations','Instant shift','Av. shift','\sum H_0j Nj',    &
-           'Av. Proj. E','# D0','# particles','R_spawn','time'
->>>>>>> 861334cc
 
     end subroutine write_fciqmc_report_header
 

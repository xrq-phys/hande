--- conflicted
+++ resolved
@@ -339,136 +339,6 @@
 
 contains
 
-<<<<<<< HEAD
-    !--- Initialisation. ---
-
-    subroutine set_reference_det()
-
-        ! Set the list of occupied orbitals in the reference determinant to be
-        ! the spin-orbitals with the lowest kinetic energy which satisfy the
-        ! spin polarisation.
-
-        ! Note: this is for testing only!  The symmetry input is currently
-        ! ignored.
-
-        ! This should be used as a last resort if the user doesn't specify
-        ! a reference determinant.
-
-        use checking, only: check_allocate
-
-        use errors, only: stop_all
-        use system, only: nalpha, nbeta, nel, system_type, hub_k, hub_real, read_in, ueg, nsites, &
-                          heisenberg, J_coupling, chung_landau
-        use basis, only: bit_lookup
-        use hubbard_real, only: connected_orbs
-
-        integer :: i, j, ierr, spins_set, connections
-        integer :: bit_element, bit_pos
-
-        ! Leave the reference determinant unchanged if it's already been
-        ! allocated (and presumably set).
-
-        if (allocated(occ_list0)) then
-            if (size(occ_list0) /= nel) then
-                select case(system_type)
-                case(heisenberg)
-                    call stop_all('set_reference_det', &
-                        'Reference determinant supplied does not contain the &
-                        &specified number of up electrons.')
-                case default
-                    call stop_all('set_reference_det', &
-                        'Reference determinant supplied does not contain the &
-                        &specified number of electrons.')
-                end select
-            end if
-        else
-            allocate(occ_list0(nel), stat=ierr)
-            call check_allocate('occ_list0',nel,ierr)
-            select case(system_type)
-            case(hub_k,read_in,ueg)
-                ! Orbitals are ordered by their single-particle eigenvalues.
-                ! Occupy the Fermi sphere/HF det.
-                forall (i=1:nalpha) occ_list0(i) = 2*i-1
-                forall (i=1:nbeta) occ_list0(i+nalpha) = 2*i
-            case(hub_real)
-                ! Attempt to keep electrons on different sites where possible.
-                ! Sites 1, 3, 5, ... (occupy every other alpha orbital first, ie
-                ! place a max of nsites/2 electrons.  (nsites+1)/2 accounts for
-                ! the possibility that we have an odd number of sites.)
-                forall (i=1:min(nalpha,(nsites+1)/2)) occ_list0(i) = 4*i-3
-                ! now occupy the alternate alpha orbitals
-                forall (i=1:nalpha-min(nalpha,(nsites+1)/2)) &
-                    occ_list0(i+min(nalpha,(nsites+1)/2)) = 4*i-1
-                ! Similarly for beta, but now occupying orbitals sites 2, 4,
-                ! ..., preferentially.
-                forall (i=1:min(nbeta,nsites/2)) occ_list0(i+nalpha) = 4*i
-                forall (i=1:nbeta-min(nbeta,nsites/2)) &
-                    occ_list0(i+nalpha+min(nbeta,nsites/2)) = 4*i-2
-            case(chung_landau)
-                ! As with the hub_real, attempt to keep fermions not on
-                ! neighbouring sites.
-                forall (i=1:nel) occ_list0(i) = 2*i-1
-            case(heisenberg)
-                if (J_coupling >= 0) then
-                    forall (i=1:nel) occ_list0(i) = i
-                ! For the antiferromagnetic case, below. This is messy but should
-                ! give a reasonable reference determinant for general cases, even
-                ! for bizarre lattices. For bipartite lattices (eg 4x4, 6x6...)
-                ! it will give the best possible reference determinant.
-                else if (J_coupling < 0) then
-                    ! Always set the first spin up
-                    occ_list0(1) = 1
-                    spins_set = 1
-                    ! Loop over other sites to find orbitals which are not connected to
-                    ! the other sites previously chosen.
-                    do i=2,nsites
-                        bit_pos = bit_lookup(1,i)
-                        bit_element = bit_lookup(2,i)
-                        connections = 0
-                        ! Loop over all chosen sites to see if they neighbour this site.
-                        do j=1,spins_set
-                            if (btest(connected_orbs(bit_element, occ_list0(j)), bit_pos)) then
-                                  connections = connections + 1
-                            end if
-                        end do
-                        ! If this site has no neighbours which have been previously added
-                        ! to the reference determinant, then we include it.
-                        if (connections == 0) then
-                            spins_set = spins_set + 1
-                            occ_list0(spins_set) = i
-                        end if
-                    end do
-                    ! If, after finding all the sites which are not connected, we still haven't
-                    ! chosen enough sites, we accept that we must have some neigbouring sites
-                    ! included in the reference determinant and start choosing the remaining sites.
-                    if (spins_set /= nel) then
-                        ! Loop over all sites looking for extra spins to include in the
-                        ! reference detereminant.
-                        fill_sites: do i=2,nsites
-                            connections = 0
-                            ! Check if this site is already included.
-                            do j=1,spins_set
-                                if (occ_list0(j) == i) connections = connections + 1
-                            end do
-                            ! If connection = 0, this site is not currently included in the
-                            ! reference determinant, so add it.
-                            if (connections == 0) then
-                                spins_set = spins_set + 1
-                                occ_list0(spins_set) = i
-                            end if
-                            ! When the correct number of spins have been chosen to be up,
-                            ! we are finished.
-                            if (spins_set == nel) exit fill_sites
-                        end do fill_sites
-                    end if
-                end if
-            end select
-        end if
-
-    end subroutine set_reference_det
-
-=======
->>>>>>> c42f3814
     !--- Statistics. ---
 
     function spawning_rate(ndeath, nattempts) result(rate)

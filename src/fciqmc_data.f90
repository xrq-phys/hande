--- conflicted
+++ resolved
@@ -653,19 +653,13 @@
 
         ! See also the format used in inital_fciqmc_status if this is changed.
         if (doing_calc(dmqmc_calc)) then
-<<<<<<< HEAD
-            write (6,'(5X,i8,2X,es17.10,i10)',advance = 'no') &
+            write (6,'(i8,2X,es17.10,i10)',advance = 'no') &
                                              (mc_cycles_done+mc_cycles-ncycles), shift, trace
-=======
-            write (6,'(i8,2X,es17.10,i10)',advance = 'no') &
-                                             (mc_cycles_done+mc_cycles-ncycles), old_shift, trace
->>>>>>> 2b4c9cdf
             ! Perform a loop which outputs the numerators for each of the different
             ! estimators, as stored in total_estimator_numerators.
             do i = 1, number_dmqmc_estimators
                 write (6, '(4X,es17.10)', advance = 'no') estimator_numerators(i)
             end do
-<<<<<<< HEAD
             if (calculate_excit_distribution) then
                 excit_distribution = excit_distribution/ntot_particles
                 do i = 0, ubound(excit_distribution,1)
@@ -673,8 +667,6 @@
                 end do
             end if
             write (6, '(2X, i11,3X,f6.4,2X,f4.2)') ntot_particles, rspawn, elapsed_time/ncycles
-=======
-            write (6, '(2X, i11)') ntot_particles(1) 
         else if (doing_calc(hfs_fciqmc_calc)) then
             write (6,'(i8,2X,6(es17.10,2X),es17.10,4X,i11,X,i11)', advance = 'no') &
                                              mc_cycles_done+mc_cycles, shift,   &
@@ -682,7 +674,6 @@
                                              hf_shift, proj_hf_O_hpsip, proj_hf_H_hfpsip, &
                                              D0_hf_population, &
                                              ntot_particles
->>>>>>> 2b4c9cdf
         else
             write (6,'(i8,2X,2(es17.10,2X),es17.10,4X,i11)', advance='no') &
                                              mc_cycles_done+mc_cycles, shift,   &

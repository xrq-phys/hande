--- conflicted
+++ resolved
@@ -19,16 +19,10 @@
         use basis, only: nbasis
         use errors
         use system, only: nel, nsym, sym_max, sym0, uhf
-<<<<<<< HEAD
         use determinant_enumeration, only: enumerate_determinants, ndets, sym_space_size
         use determinants, only: tot_ndets, set_spin_polarisation, spin_orb_list
         use fciqmc_data, only: occ_list0
-=======
-        use determinants, only: enumerate_determinants, find_sym_space_size, &
-                                set_spin_polarisation
-        use determinants, only: tot_ndets, ndets, sym_space_size
         use dmqmc_procedures, only: setup_rdm_arrays
->>>>>>> fefdad41
         use lanczos
         use fciqmc_data, only: doing_exact_rdm_eigv, reduced_density_matrix
         use full_diagonalisation
@@ -57,13 +51,11 @@
         ! spin block.
         integer, allocatable :: eigv_rank(:)
 
-<<<<<<< HEAD
         logical :: spin_flip
-=======
+
         ! This stores the reduced density matrix eigenvalues, when being calculated.
         real(p), allocatable :: rdm_eigenvalues(:)
         integer :: rdm_size
->>>>>>> fefdad41
 
         character(50) :: fmt1
 
@@ -570,7 +562,7 @@
 
         use basis, only: basis_length
         use checking, only: check_allocate, check_deallocate
-        use determinants, only: ndets, dets_list
+        use determinant_enumeration, only: ndets, dets_list
         use dmqmc_procedures, only: decode_dm_bitstring, rdms
         use fciqmc_data, only: reduced_density_matrix
 

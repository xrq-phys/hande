--- conflicted
+++ resolved
@@ -282,16 +282,11 @@
                                           (2*size_spawned_rdm + 21*nbytes_int))
                 end if
 
-<<<<<<< HEAD
                 ! Note the initiator approximation is not implemented for
                 ! density matrix calculations.
                 call alloc_spawn_t(rdms(i)%rdm_basis_length*2, sampling_size, .false., &
-                                 spawned_rdm_length, 27, rdm_spawn(i)%spawn)
-=======
-                ! Note the initiator approximation is not implemented for density matrix calculations.
-                call alloc_spawn_t(rdms(i)%rdm_basis_length*2, sampling_size, .false., spawned_rdm_length, &
-                                     spawn_cutoff, real_bit_shift, 27, rdm_spawn(i)%spawn)
->>>>>>> cc33c757
+                                     spawned_rdm_length, spawn_cutoff, real_bit_shift, &
+                                     27, rdm_spawn(i)%spawn)
                 ! Hard code hash table collision limit for now.  This should
                 ! give an ok performance... We will only use the first
                 ! 2*rdm_basis_length elements for the hash, even though
@@ -453,14 +448,9 @@
 
         type(dSFMT_t), intent(inout) :: rng
         type(sys_t), intent(in) :: sys
-<<<<<<< HEAD
         integer(lint), intent(in) :: target_nparticles_tot
-        integer(lint), intent(out) :: nparticles_tot(sampling_size)
-        integer(lint) :: nparticles_temp(sampling_size)
-=======
         real(dp), intent(out) :: nparticles_tot(sampling_size)
         real(dp) :: nparticles_temp(sampling_size)
->>>>>>> cc33c757
         integer :: nel, ireplica, ierr
         integer(lint) :: npsips_this_proc, npsips
         real(dp) :: total_size, sector_size
@@ -472,11 +462,7 @@
         if (target_nparticles_tot-(nprocs*npsips_this_proc) > iproc) &
               npsips_this_proc = npsips_this_proc + 1_lint
 
-<<<<<<< HEAD
-        nparticles_temp = 0_lint
-=======
         nparticles_temp = 0.0_dp
->>>>>>> cc33c757
 
         do ireplica = 1, sampling_size
             select case(sys%system)
@@ -502,14 +488,8 @@
                         call random_distribution_heisenberg(rng, nel, npsips, ireplica)
                     end do
                 else
-<<<<<<< HEAD
                     ! This process will always create excatly the target number
                     ! of psips.
-=======
-                    ! This process will always create excatly D0_population psips.
-                    nparticles_tot = nint(real(D0_population, dp))
-
->>>>>>> cc33c757
                     call random_distribution_heisenberg(rng, sys%nel, npsips_this_proc, ireplica)
                 end if
             case default
@@ -728,7 +708,6 @@
         real(dp) :: r, pextra
 
         ! Alter weights for the next iteration.
-<<<<<<< HEAD
         dmqmc_accumulated_probs = real(dmqmc_accumulated_probs,dp)*weight_altering_factors
 
         ! When the weights for an excitation level are increased by a factor,
@@ -737,15 +716,6 @@
         ! correct importance sampled wavefunction for the new weights. The code
         ! below loops over every psips and destroys (or creates) it with the
         ! appropriate probability.
-=======
-        dmqmc_accumulated_probs = dble(dmqmc_accumulated_probs)*weight_altering_factors
-
-        ! When the weights for an excitation level are increased by a factor, the number
-        ! of psips on that level has to decrease by the same factor, else the wavefunction
-        ! which the psips represent will not be the correct importance sampled wavefunction
-        ! for the new weights. The code below loops over every psip and destroys (or creates)
-        ! it with the appropriate probability.
->>>>>>> cc33c757
         do idet = 1, tot_walkers
 
             excit_level = get_excitation_level(walker_dets(1:basis_length,idet), &
@@ -762,29 +732,12 @@
             ! If new_population_target is not an integer, round it up or down
             ! with an unbiased probability. Do this for each replica.
             do ireplica = 1, sampling_size
-<<<<<<< HEAD
-                old_population = abs(walker_population(ireplica,idet))
-                rand_num = get_rand_close_open(rng)
-                ! If weight_altering_factors(excit_level) > 1, need to kill 
-                ! psips.
-                ! If weight_altering_factors(excit_level) < 1, need to create
-                ! psips.
-                prob = abs(1.0_dp - weight_altering_factors(excit_level)**(-1))*old_population
-                nspawn = int(prob)
-                prob = prob - nspawn
-                if (rand_num < prob) nspawn = nspawn + 1
-                if (weight_altering_factors(excit_level) > 1.0_dp) then
-                    sign_factor = -1
-                else
-                    sign_factor = +1
-=======
 
                 pextra = new_population_target(ireplica) - new_population(ireplica)
 
                 if (pextra > depsilon) then
                     r = get_rand_close_open(rng)
                     if (r < pextra) new_population(ireplica) = new_population(ireplica) + 1_int_p
->>>>>>> cc33c757
                 end if
 
                 ! Finally, update the walker population.
@@ -798,14 +751,9 @@
         end do
 
         ! Call the annihilation routine to update the main walker list, as some
-<<<<<<< HEAD
         ! sites will have become unoccupied and so need removing from the
         ! simulation.
-        call remove_unoccupied_dets()
-=======
-        ! sites will have become unoccupied and so need removing from the simulation.
         call remove_unoccupied_dets(rng)
->>>>>>> cc33c757
 
     end subroutine update_sampling_weights
 

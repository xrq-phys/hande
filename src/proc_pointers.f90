module proc_pointers

use const, only: i0, p, dp, int_64, int_p
use determinants, only: det_info_t
use excitations, only: excit_t
use excit_gens, only: excit_gen_data_t

implicit none

! Note that Intel compilers (at least 11.1) don't like having using a variable
! that's imported as a array size in abstract interfaces.

abstract interface
    pure subroutine i_decoder(sys,f,d)
        use system, only: sys_t
        import :: i0, det_info_t
        implicit none
        type(sys_t), intent(in) :: sys
        integer(i0), intent(in) :: f(sys%basis%string_len)
        type(det_info_t), intent(inout) :: d
    end subroutine i_decoder
    pure subroutine i_update_proj_energy(sys, f0, wfn_dat, d, pop, estimators, excitation, hmatel)
        use system, only: sys_t
        use hamiltonian_data, only: hmatel_t
        use qmc_data, only: estimators_t
        import :: det_info_t, p, i0, excit_t
        implicit none
        type(sys_t), intent(in) :: sys
        integer(i0), intent(in) :: f0(:)
        real(p), intent(in) :: wfn_dat(:)
        type(det_info_t), intent(in) :: d
        real(p), intent(in) :: pop(:)
        type(estimators_t), intent(inout) :: estimators
        type(excit_t), intent(inout) :: excitation
        type(hmatel_t), intent(out) :: hmatel
    end subroutine i_update_proj_energy
    subroutine i_update_proj_hfs(sys, f, fpop, f_hfpop, fdata, excitation, hmatel,&
                                     D0_hf_pop,proj_hf_O_hpsip, proj_hf_H_hfpsip)
        use system, only: sys_t
        use hamiltonian_data, only: hmatel_t
        import :: i0, p, excit_t
        implicit none
        type(sys_t), intent(in) :: sys
        integer(i0), intent(in) :: f(:)
        integer, intent(in) :: fpop, f_hfpop
        real(p), intent(in) :: fdata(:)
        type(hmatel_t), intent(in) :: hmatel
        type(excit_t), intent(in) :: excitation
        real(p), intent(inout) :: D0_hf_pop, proj_hf_O_hpsip, proj_hf_H_hfpsip
    end subroutine i_update_proj_hfs
    subroutine i_update_dmqmc_energy_and_trace(sys, excitation, d, H00, walker_pop, diag, trace, energy)
        use system, only: sys_t
        import :: excit_t, p, det_info_t
        implicit none
        type(sys_t), intent(in) :: sys
        type(excit_t), intent(inout) :: excitation
        type(det_info_t), intent(in) :: d
        real(p), intent(in) :: H00, walker_pop
        real(p), intent(in) :: diag
        real(p), intent(inout) :: trace(:)
        real(p), intent(inout) :: energy
    end subroutine i_update_dmqmc_energy_and_trace
    subroutine i_update_dmqmc_estimators(sys, cdet, excitation, H00, walker_pop, estimate)
        use system, only: sys_t
        use determinants, only: det_info_t
        import :: excit_t, p
        implicit none
        type(sys_t), intent(in) :: sys
        type(det_info_t), intent(in) :: cdet
        type(excit_t), intent(in) :: excitation
        real(p), intent(in) :: H00, walker_pop
        real(p), intent(inout) :: estimate
    end subroutine i_update_dmqmc_estimators
    subroutine i_update_dmqmc_correlation_function(sys, cdet, excitation, H00, walker_pop, mask, cfunc)
        use system, only: sys_t
        use determinants, only: det_info_t
        import :: excit_t, p, i0
        implicit none
        type(sys_t), intent(in) :: sys
        type(det_info_t), intent(in) :: cdet
        type(excit_t), intent(in) :: excitation
        real(p), intent(in) :: H00, walker_pop
        integer(i0), allocatable, intent(in) :: mask(:)
        real(p), intent(inout) :: cfunc
    end subroutine i_update_dmqmc_correlation_function
    subroutine i_gen_excit(rng, sys, excit_gen_data, d, pgen, connection, hmatel, allowed)
        use dSFMT_interface, only: dSFMT_t
        use system, only: sys_t
        use hamiltonian_data, only: hmatel_t
        import :: det_info_t, excit_t, p, excit_gen_data_t
        implicit none
        type(dSFMT_t), intent(inout) :: rng
        type(sys_t), intent(in) :: sys
        type(excit_gen_data_t), intent(in) :: excit_gen_data
        type(det_info_t), intent(in) :: d
        real(p), intent(out) :: pgen
        type(hmatel_t), intent(out) :: hmatel
        type(excit_t), intent(out) :: connection
        logical, intent(out) :: allowed
    end subroutine i_gen_excit
    subroutine i_gen_excit_finalise(rng, sys, d, connection, hmatel)
        use dSFMT_interface, only: dSFMT_t
        use system, only: sys_t
        use hamiltonian_data, only: hmatel_t
        import :: det_info_t, excit_t, p
        implicit none
        type(dSFMT_t), intent(inout) :: rng
        type(sys_t), intent(in) :: sys
        type(det_info_t), intent(in) :: d
        type(excit_t), intent(inout) :: connection
        type(hmatel_t), intent(out) :: hmatel
    end subroutine i_gen_excit_finalise
    pure function i_sc0(sys, f) result(hmatel)
        use system, only: sys_t
        import :: p, i0
        implicit none
        real(p) :: hmatel
        type(sys_t), intent(in) :: sys
        integer(i0), intent(in) :: f(sys%basis%string_len)
    end function i_sc0
    pure function i_ediff(sys, occ_list) result(hmatel)
        use system, only: sys_t
        import :: p
        implicit none
        real(p) :: hmatel
        type(sys_t), intent(in) :: sys
        integer, intent(in) :: occ_list(:)
    end function i_ediff
    subroutine i_create_spawned_particle(basis, reference, d, connection, nspawned, particle_indx, spawn, f)
        use basis_types, only: basis_t
        use spawn_data, only: spawn_t
        use reference_determinant, only: reference_t
        import :: excit_t, det_info_t, int_p, i0
        implicit none
        type(basis_t), intent(in) :: basis
        type(reference_t), intent(in) :: reference
        type(det_info_t), intent(in) :: d
        type(excit_t), intent(in) :: connection
        integer(int_p), intent(in) :: nspawned
        integer, intent(in) :: particle_indx
        integer(i0), intent(in), optional, target :: f(:)
        type(spawn_t), intent(inout) :: spawn
    end subroutine i_create_spawned_particle
    subroutine i_create_spawned_particle_dm(basis, reference, cdet, connection, nspawned, spawning_end, &
                                            particle_indx, spawn)
        use spawn_data, only: spawn_t
        use basis_types, only: basis_t
        use reference_determinant, only: reference_t
        import :: excit_t, i0, int_p, det_info_t
        implicit none
        type(basis_t), intent(in) :: basis
        type(reference_t), intent(in) :: reference
        type(det_info_t), intent(in) :: cdet
        type(excit_t), intent(in) :: connection
        integer(int_p), intent(in) :: nspawned
        integer, intent(in) :: spawning_end, particle_indx
        type(spawn_t), intent(inout) :: spawn
    end subroutine i_create_spawned_particle_dm
    subroutine i_trial_fn(sys, cdet, connection, weights, hmatel)
        use system, only: sys_t
        import :: det_info_t, excit_t, p
        type(sys_t), intent(in) :: sys
        type(det_info_t), intent(in) :: cdet
        type(excit_t), intent(in) :: connection
        real(p), allocatable, intent(in) :: weights(:)
        real(p), intent(inout) :: hmatel
    end subroutine i_trial_fn

    pure function i_operator(sys, f1, f2, connection) result (opmatel)
        use system, only: sys_t
        import :: det_info_t, excit_t, i0, p
        type(sys_t), intent(in) :: sys
        integer(i0), intent(in) :: f1(:), f2(:)
        type(excit_t), intent(in) :: connection
        real(p) :: opmatel
    end function i_operator
<<<<<<< HEAD
    pure function i_slater_condon1_excit(sys, occ_list, i, a, perm) result (hmatel)
        use hamiltonian_data, only: hmatel_t
        use system, only: sys_t
        type(sys_t), intent(in) :: sys
        integer, intent(in) :: occ_list(sys%nel), i, a
        logical, intent(in) :: perm
        type(hmatel_t) :: hmatel
    end function i_slater_condon1_excit
    pure function i_slater_condon2_excit(sys, i, j, a, b, perm) result (hmatel)
        use hamiltonian_data, only: hmatel_t
        use system, only: sys_t
        type(sys_t), intent(in) :: sys
        integer, intent(in) :: i, j, a, b
        logical, intent(in) :: perm
        type(hmatel_t) :: hmatel
    end function i_slater_condon2_excit
=======

    pure function i_get_one_e_int(sys, i, a) result(intgrl)
        use system, only: sys_t
        import :: p
        type(sys_t), intent(in) :: sys
        integer, intent(in) :: i, a
        real(p) :: intgrl
    end function i_get_one_e_int
    pure function i_get_two_e_int(sys, i, j, a, b) result(intgrl)
        use system, only: sys_t
        import :: p
        type(sys_t), intent(in) :: sys
        integer, intent(in) :: i, j, a, b
        real(p) :: intgrl
    end function i_get_two_e_int

>>>>>>> 04e61933
    ! generic procedures...
    subroutine i_sub()
    end subroutine i_sub

end interface

procedure(i_decoder), pointer :: decoder_ptr => null()

procedure(i_update_proj_energy), pointer :: update_proj_energy_ptr => null()
procedure(i_update_proj_hfs), pointer :: update_proj_hfs_ptr => null()

procedure(i_update_dmqmc_energy_and_trace), pointer :: update_dmqmc_energy_and_trace_ptr => null()
procedure(i_update_dmqmc_estimators), pointer :: update_dmqmc_energy_squared_ptr => null()
procedure(i_update_dmqmc_estimators), pointer :: update_dmqmc_stag_mag_ptr => null()
procedure(i_update_dmqmc_estimators), pointer :: update_dmqmc_kinetic_energy_ptr => null()
procedure(i_update_dmqmc_correlation_function), pointer :: update_dmqmc_correlation_ptr => null()

procedure(i_sc0), pointer :: sc0_ptr => null()
procedure(i_sc0), pointer :: op0_ptr => null()
procedure(i_sc0), pointer :: kinetic_diag_ptr => null()
procedure(i_sc0), pointer :: trial_dm_ptr => null()
procedure(i_ediff), pointer :: energy_diff_ptr => null()

procedure(i_operator), pointer :: potential_energy_ptr => null()

procedure(i_sub), pointer :: dmqmc_initial_distribution_ptr => null()

procedure(i_create_spawned_particle), pointer :: create_spawned_particle_ptr => null()
procedure(i_create_spawned_particle_dm), pointer :: create_spawned_particle_dm_ptr => null()

<<<<<<< HEAD
procedure(i_slater_condon1_excit), pointer :: slater_condon1_excit_ptr
procedure(i_slater_condon2_excit), pointer :: slater_condon2_excit_ptr
=======
procedure(i_get_one_e_int), pointer :: get_one_e_int_ptr => null()
procedure(i_get_two_e_int), pointer :: get_two_e_int_ptr => null()
>>>>>>> 04e61933

! Single structure for all types of excitation generator so we can use the same
! interface for spawning routines which use different types of generator.
type gen_excit_ptr_t
    procedure(i_gen_excit), nopass, pointer :: full => null()
    procedure(i_gen_excit), nopass, pointer :: init => null()
    procedure(i_gen_excit_finalise), nopass, pointer :: finalise => null()
    procedure(i_trial_fn), nopass, pointer :: trial_fn => null()
end type gen_excit_ptr_t

type(gen_excit_ptr_t) :: gen_excit_ptr, gen_excit_hfs_ptr

abstract interface
    subroutine i_spawner(rng, sys, qmc_state, spawn_cutoff, real_factor, d, parent_sign, gen_excit_ptr, weights, &
                         logging_info, nspawned, nspawned_im, connection)
        use dSFMT_interface, only: dSFMT_t
        use qmc_data, only: qmc_state_t
        use logging, only: logging_t
        use system, only: sys_t
        import :: det_info_t, excit_t, gen_excit_ptr_t, int_p, p, dp
        implicit none
        type(dSFMT_t), intent(inout) :: rng
        type(sys_t), intent(in) :: sys
        type(qmc_state_t), intent(in) :: qmc_state
        integer(int_p), intent(in) :: spawn_cutoff
        integer(int_p), intent(in) :: real_factor
        type(det_info_t), intent(in) :: d
        integer(int_p), intent(in) :: parent_sign
        type(gen_excit_ptr_t), intent(in) :: gen_excit_ptr
        real(p), allocatable, intent(in) :: weights(:)
        type(logging_t), intent(in) :: logging_info
        integer(int_p), intent(out) :: nspawned
        integer(int_p), intent(out) :: nspawned_im
        type(excit_t), intent(out) :: connection
    end subroutine i_spawner
end interface

procedure(i_spawner), pointer :: spawner_ptr => null()
procedure(i_spawner), pointer :: spawner_hfs_ptr => null()

end module proc_pointers<|MERGE_RESOLUTION|>--- conflicted
+++ resolved
@@ -174,7 +174,7 @@
         type(excit_t), intent(in) :: connection
         real(p) :: opmatel
     end function i_operator
-<<<<<<< HEAD
+
     pure function i_slater_condon1_excit(sys, occ_list, i, a, perm) result (hmatel)
         use hamiltonian_data, only: hmatel_t
         use system, only: sys_t
@@ -191,7 +191,6 @@
         logical, intent(in) :: perm
         type(hmatel_t) :: hmatel
     end function i_slater_condon2_excit
-=======
 
     pure function i_get_one_e_int(sys, i, a) result(intgrl)
         use system, only: sys_t
@@ -208,7 +207,6 @@
         real(p) :: intgrl
     end function i_get_two_e_int
 
->>>>>>> 04e61933
     ! generic procedures...
     subroutine i_sub()
     end subroutine i_sub
@@ -239,13 +237,11 @@
 procedure(i_create_spawned_particle), pointer :: create_spawned_particle_ptr => null()
 procedure(i_create_spawned_particle_dm), pointer :: create_spawned_particle_dm_ptr => null()
 
-<<<<<<< HEAD
 procedure(i_slater_condon1_excit), pointer :: slater_condon1_excit_ptr
 procedure(i_slater_condon2_excit), pointer :: slater_condon2_excit_ptr
-=======
+
 procedure(i_get_one_e_int), pointer :: get_one_e_int_ptr => null()
 procedure(i_get_two_e_int), pointer :: get_two_e_int_ptr => null()
->>>>>>> 04e61933
 
 ! Single structure for all types of excitation generator so we can use the same
 ! interface for spawning routines which use different types of generator.

--- conflicted
+++ resolved
@@ -176,7 +176,7 @@
 
         if (parent) then
             fmt1 = int_fmt((/nel, nbasis, tot_ndets, i0_length, basis_length/), padding=1)
-            write (6,'(/,1X,a20,'//fmt1(1)//')') 'Number of electrons:', nel
+            write (6,'(1X,a20,'//fmt1(1)//')') 'Number of electrons:', nel
             write (6,'(1X,a26,'//fmt1(2)//')') 'Number of basis functions:', nbasis
             if (doing_calc(exact_diag+lanczos_diag)) &
                 write (6,'(1X,a32,'//fmt1(3)//')') 'Total size of determinant space:', tot_ndets
@@ -399,22 +399,16 @@
         use utils, only: binom_i, int_fmt
         use system, only: nsym
         use symmetry, only: cross_product, symmetry_orb_list
+        use ueg_system, only: ueg_basis_index
 
         use bit_utils, only: first_perm, bit_permutation, decode_bit_string
 
-        use momentum_symmetry
-
-<<<<<<< HEAD
-        integer :: i, j, ierr
+        integer :: i, j, iel, ierr
         integer :: nalpha_combinations, nbeta_combinations
         integer :: sym_beta, sym
-=======
-        integer :: i, j, ierr, ibit, isym
-        integer :: nalpha_combinations, nbeta_combinations
-        integer :: k_beta(ndim), k(ndim)
->>>>>>> 5dedc397
         integer(i0) :: f_alpha, f_beta
         integer, allocatable :: occ(:)
+        integer :: k(ndim), k_beta(ndim)
 
         if (allocated(sym_space_size)) then
             deallocate(sym_space_size, stat=ierr)
@@ -461,19 +455,21 @@
                     f_beta = bit_permutation(f_beta)
                 end if
 
-<<<<<<< HEAD
                 call decode_bit_string(f_beta, occ)
                 ! Convert to beta orbitals.
                 occ = 2*(occ+1)
-                sym_beta = symmetry_orb_list(occ(1:nbeta))
-=======
-                ! See comments in enumerate_determinants regarding symmetry of
-                ! determinants.
-                k_beta = basis_fns(2*gamma_sym)%l
-                do ibit = 0, i0_end
-                    if (btest(f_beta,ibit)) k_beta = k_beta + basis_fns(2*ibit+1)%l
-                end do
->>>>>>> 5dedc397
+                ! Symmetry.
+                ! Have to treat the UEG as a special case as we don't consider
+                ! all possible symmetries for the UEG but rather only momenta
+                ! which exist in the basis set.
+                if (system_type == ueg) then
+                    k_beta = 0
+                    do iel = 1, nbeta
+                        k_beta = k_beta + basis_fns(occ(iel))%l
+                    end do
+                else
+                    sym_beta = symmetry_orb_list(occ(1:nbeta))
+                end if
 
                 do j = 1, nalpha_combinations
 
@@ -488,24 +484,22 @@
                     ! Convert to alpha orbitals.
                     occ = 2*occ+1
                     ! Symmetry of all orbitals.
-<<<<<<< HEAD
-                    sym = cross_product(sym_beta, symmetry_orb_list(occ(1:nalpha)))
-
-                    sym_space_size(sym) = sym_space_size(sym) + 1
-=======
-                    k = k_beta
-                    do ibit = 0, i0_end
-                        if (btest(f_alpha,ibit)) k = k + basis_fns(2*ibit+1)%l
-                    end do
-
-                    ! Definitely not claiming this is efficient...
-                    do isym = 1, nsym
-                        if (is_reciprocal_lattice_vector(k-basis_fns(2*isym)%l)) then
-                            sym_space_size(isym) = sym_space_size(isym) + 1
-                            exit
-                        end if
-                    end do
->>>>>>> 5dedc397
+                    if (system_type == ueg) then
+                        k = k_beta
+                        do iel = 1, nalpha
+                            k = k + basis_fns(occ(iel))%l
+                        end do
+                        ! Symmetry label (convert from basis index).
+                        sym = (ueg_basis_index(k,1)+1)/2
+                    else
+                        sym = cross_product(sym_beta, symmetry_orb_list(occ(1:nalpha)))
+                    end if
+
+                    if (sym >= lbound(sym_space_size,dim=1) .and. sym <= ubound(sym_space_size,dim=1)) then
+                        ! Ignore symmetries outside the basis set (only affects
+                        ! UEG currently).
+                        sym_space_size(sym) = sym_space_size(sym) + 1
+                    end if
 
                 end do
             end do
@@ -545,19 +539,17 @@
         use utils, only: get_free_unit, int_fmt
         use bit_utils, only: first_perm, bit_permutation, decode_bit_string
         use symmetry, only: cross_product, symmetry_orb_list
+        use ueg_system, only: ueg_basis_index
 
         integer, intent(in) :: ref_sym
 
-        integer :: i, j, idet, ierr, ibit
+        integer :: i, j, iel, idet, ierr, ibit
         integer :: nalpha_combinations, nbeta_combinations
-<<<<<<< HEAD
         integer :: sym_beta, sym
-=======
-        integer :: k_beta(ndim), k(ndim)
->>>>>>> 5dedc397
         character(4) :: fmt1
         integer(i0) :: f_alpha, f_beta
         integer, allocatable :: occ(:)
+        integer :: k(ndim), k_beta(ndim)
 
         allocate(occ(max(nalpha, nbeta)), stat=ierr)
         call check_allocate('occ', max(nalpha, nbeta), ierr)
@@ -589,7 +581,6 @@
                 call stop_all('enumerate_determinants','Number of spin functions longer than the an i0 integer.')
             end if
 
-<<<<<<< HEAD
             dets_list(1,1) = first_perm(nel)
             do i = 2, ndets
                 dets_list(1,i) = bit_permutation(dets_list(1,i-1))
@@ -601,21 +592,6 @@
             ! a 2*i0_length spin orbitals, which is quite large... ;-)
             if (nbasis/2 > i0_length) then
                 call stop_all('enumerate_determinants','Number of alpha spin functions longer than the an i0 integer.')
-=======
-            ! Symmetry of the beta orbitals.
-            if (system_type /= hub_real) then
-                ! For Hubbard model it is quicker to use sym_table, but we don't
-                ! store this for the UEG so we evaluate the determinant momentum
-                ! explicitly.  We never promised the FCI code would be fast...
-                ! Factor of 2 as f_beta and gamma_sym do not refer directly to
-                ! a basis function.  We don't care about which spin-function we
-                ! have, just the spatial part, so don't bother to select the
-                ! correct spin from basis_fns.
-                k_beta = basis_fns(2*gamma_sym)%l
-                do ibit = 0, i0_end
-                    if (btest(f_beta,ibit)) k_beta = k_beta + basis_fns(2*ibit+1)%l
-                end do
->>>>>>> 5dedc397
             end if
 
             idet = 0
@@ -625,7 +601,6 @@
                 if (i == 1) then
                     f_beta = first_perm(nbeta)
                 else
-<<<<<<< HEAD
                     f_beta = bit_permutation(f_beta)
                 end if
 
@@ -633,22 +608,17 @@
                 ! Convert to beta orbitals.
                 occ = 2*(occ+1)
                 ! Symmetry of the beta orbitals.
-                sym_beta = symmetry_orb_list(occ(1:nbeta))
-=======
-                    f_alpha = bit_permutation(f_alpha)
+                ! Have to treat the UEG as a special case as we don't consider
+                ! all possible symmetries for the UEG but rather only momenta
+                ! which exist in the basis set.
+                if (system_type == ueg) then
+                    k_beta = 0
+                    do iel = 1, nbeta
+                        k_beta = k_beta + basis_fns(occ(iel))%l
+                    end do
+                else
+                    sym_beta = symmetry_orb_list(occ(1:nbeta))
                 end if
-
-                ! Symmetry of all orbitals.
-                if (system_type /= hub_real) then
-                    ! See comments for the loop over beta strings.
-                    k = k_beta
-                    do ibit = 0, i0_end
-                        if (btest(f_alpha,ibit)) k = k + basis_fns(2*ibit+1)%l
-                    end do
-                end if
-
-                if (system_type == hub_real .or. is_reciprocal_lattice_vector(k-basis_fns(2*ksum)%l)) then
->>>>>>> 5dedc397
 
                 do j = 1, nalpha_combinations
 
@@ -663,7 +633,16 @@
                     ! Convert to alpha orbitals.
                     occ = 2*occ+1
                     ! Symmetry of all orbitals.
-                    sym = cross_product(sym_beta, symmetry_orb_list(occ(1:nalpha)))
+                    if (system_type == ueg) then
+                        k = k_beta
+                        do iel = 1, nalpha
+                            k = k + basis_fns(occ(iel))%l
+                        end do
+                        ! Symmetry label (convert from basis index).
+                        sym = (ueg_basis_index(k,1)+1)/2
+                    else
+                        sym = cross_product(sym_beta, symmetry_orb_list(occ(1:nalpha)))
+                    end if
 
                     if (sym == ref_sym) then
 

module simple_fciqmc

! This module contains a very simple, very dumb, self-contained FCIQMC algorithm.
! This is a serial-only algorithm and uses lots of memory---in particular it
! requires that the Hamiltonian matrix and list of determinants are stored.

! Nonetheless, it is useful for debugging and having a simple algorithm which
! definitely works...

use const
use dSFMT_interface
use errors

implicit none

contains

    subroutine init_simple_fciqmc(sys, qmc_in, reference, qs, sparse_hamil, restart, ndets, dets, ref_det, psip_list, spawn, &
                                  hamil)

        ! Initialisation for the simple fciqmc algorithm.
        ! Setup the list of determinants in the space, calculate the relevant
        ! symmetry block of the Hamiltonian matrix, initialise the RNG, allocate
        ! the required memory for the list of walkers and set the initial
        ! walker.

        ! In/Out:
        !    sys: system being studied.  Unaltered on output.
        !    reference: reference determinant. Set on output.
        !    qs: state of QMC calculation.
        ! In:
        !    qmc_in: input options relating to QMC methods.
        !    sparse_hamil: true if using a sparse matrix for the Hamiltonian.
        !    restart: true is restarting from a HDF5 file.
        ! Out:
        !    ndets: number of determinants in the Hilbert space.
        !    dets: list of determinants in the Hilbert space.
        !    ref_det: location of reference in dets.
        !    psip_list: particle_t object for storing psips sampling the Hilbert
        !       space and related information.  Allocated and initialised on
        !       output.
        !    spawn: spawn_t object for holding the spawned psips.  Allocated on
        !       output, with one slot for each determinant in thie Hilbert space.
        !    hamil: derived type containing the Hamiltonian matrix. Depending on
        !       system will contain real or complex matrix. If real and sparse_hamil
        !       is true will contain CSR format hamiltonian.

        use csr, only: csrp_t
        use parallel, only: nprocs
        use checking, only: check_allocate
        use utils, only: int_fmt

        use determinant_enumeration
        use fci_utils, only: generate_hamil, hamil_t
        use qmc_data, only: qmc_in_t, particle_t, qmc_state_t
        use reference_determinant, only: reference_t
        use spawn_data, only: spawn_t
        use system, only: sys_t, copy_sys_spin_info, read_in
        use calc_system_init, only: set_spin_polarisation

        type(sys_t), intent(inout) :: sys
        type(qmc_in_t), intent(in) :: qmc_in
        type(reference_t), intent(inout) :: reference
        type(qmc_state_t), intent(inout) :: qs
        logical, intent(in) :: restart, sparse_hamil
        integer, intent(out) :: ref_det
        type(particle_t), intent(out) :: psip_list
        type(spawn_t), intent(out) :: spawn
        type(hamil_t), intent(out) :: hamil

        integer, allocatable :: sym_space_size(:)
        integer :: ndets
        integer(i0), allocatable :: dets(:,:)

        integer :: ierr
        integer :: i, j
        type(sys_t) :: sys_bak

        integer :: iunit

        iunit = 6

        if (nprocs > 1) call stop_all('init_simple_fciqmc','Not a parallel algorithm.')
        if (sys%system == read_in) then
            if (sys%read_in%comp) call stop_all('init_simple_fciqmc', 'Complex simple fciqmc not currently implemented.')
        end if

        ! Find and set information about the space.
        call copy_sys_spin_info(sys, sys_bak)
        call set_spin_polarisation(sys%basis%nbasis, sys)
        if (allocated(reference%occ_list0)) then
            call enumerate_determinants(sys, .true., .false., reference%ex_level, sym_space_size, ndets, dets, &
                                        occ_list0=reference%occ_list0)
        else
            call enumerate_determinants(sys, .true., .false., reference%ex_level, sym_space_size, ndets, dets)
        end if

        ! Find all determinants with desired spin and symmetry.
        if (allocated(reference%occ_list0)) then
            call enumerate_determinants(sys, .false., .false., reference%ex_level, sym_space_size, ndets, dets, sys%symmetry, &
                                        reference%occ_list0)
        else
            call enumerate_determinants(sys, .false., .false., reference%ex_level, sym_space_size, ndets, dets, sys%symmetry)
        end if


        ! Set up hamiltonian matrix.
        call generate_hamil(sys, ndets, dets, hamil, full_mat=.true., use_sparse_hamil=sparse_hamil)

        write (iunit,'(1X,a13,/,1X,13("-"),/)') 'Simple FCIQMC'
        write (iunit,'(1X,a53,1X)') 'Using a simple (but correct) serial FCIQMC algorithm.'
        write (iunit,'(1X,a137)') 'Enumeration of the determinant list and evaluation of &
                              &the Hamiltonian matrix for the given symmetry block and &
                              &spin polarization required.'
        write (iunit,'(1X,a104,/)') 'This is slow and memory demanding: consider using the &
                                &fciqmc option instead of the simple_fciqmc option.'
        write (iunit,'(1X,a46,'//int_fmt(sys%symmetry,1)//',1X,a9,'//int_fmt(sys%Ms,1)//',a1,/)') &
            'Considering determinants belonging to symmetry',sys%symmetry,'with spin',sys%Ms,"."

        ! Allocate main and spawned lists to hold population of walkers.
        ! Don't need to hold determinants, so can just set spawned_size to be 1.
        allocate(psip_list%pops(1,ndets), stat=ierr)
        call check_allocate('psip_list%pops',ndets,ierr)
        allocate(spawn%sdata(1,ndets), stat=ierr)
        call check_allocate('spawn%sdata',ndets,ierr)
        ! Zero these.
        psip_list%pops = 0_int_p
        spawn%sdata = 0_int_s

        allocate(qs%shift(1), stat=ierr)
        call check_allocate('qs%shift', 1, ierr)
        qs%shift = qmc_in%initial_shift

        allocate(qs%vary_shift(1), stat=ierr)
        call check_allocate('qs%vary_shift', 1, ierr)
        qs%vary_shift = .false.

        allocate(qs%estimators(1), stat=ierr)
        call check_allocate('qs%estimators', 1, ierr)

        qs%target_particles = qmc_in%target_particles
        qs%tau = qmc_in%tau

        ! Now we need to set the reference determinant.
        ! We choose the determinant with the lowest Hamiltonian matrix element.
        if (restart) then
            allocate(reference%occ_list0(sys%nel), stat=ierr)
            call check_allocate('reference%occ_list0',sys%nel,ierr)
            allocate(reference%f0(sys%basis%tot_string_len), stat=ierr)
            call check_allocate('reference%f0',sys%basis%tot_string_len,ierr)
        else
            if (sparse_hamil) then
                reference%H00 = huge(1.0_p)
                do i = 1, ndets
                    ! mat(k) is M_{ij}, so row_ptr(i) <= k < row_ptr(i+1) and col_ind(k) = j
                    do j = hamil%smat%row_ptr(i), hamil%smat%row_ptr(i+1)-1
                        if (hamil%smat%col_ind(j) == i) then
                            if (hamil%smat%mat(j) < reference%H00) then
                                reference%H00 = hamil%smat%mat(j)
                                ref_det = i
                            end if
                        end if
                    end do
                end do
            else
                ref_det = 1
                reference%H00 = hamil%rmat(1,1)
                do i = 2, ndets
                    if (hamil%rmat(i,i) < reference%H00) then
                        ref_det = i
                        reference%H00 = hamil%rmat(ref_det,ref_det)
                    end if
                end do
            end if

            if (.not.allocated(reference%f0)) then
                allocate(reference%f0(sys%basis%tot_string_len), stat=ierr)
                call check_allocate('reference%f0',sys%basis%tot_string_len,ierr)
            end if
            if (.not.allocated(reference%occ_list0)) then
                allocate(reference%occ_list0(sys%nel), stat=ierr)
                call check_allocate('reference%occ_list0',sys%nel,ierr)
            end if
            reference%f0 = dets(:,ref_det)
            call decode_det(sys%basis, reference%f0, reference%occ_list0)
            psip_list%pops(1,ref_det) = nint(qmc_in%D0_population)
        end if

        write (iunit,'(1X,a29,1X)',advance='no') 'Reference determinant, |D0> ='
        call write_det(sys%basis, sys%nel, dets(:,ref_det), new_line=.true.)
        write (iunit,'(1X,a16,f20.12)') 'E0 = <D0|H|D0> =',reference%H00
        write (iunit,'(/,1X,a68,/)') 'Note that FCIQMC calculates the correlation energy relative to |D0>.'

        ! Return sys in an unaltered state.
        call copy_sys_spin_info(sys_bak, sys)

        deallocate(sym_space_size)

    end subroutine init_simple_fciqmc

    subroutine do_simple_fciqmc(sys, qmc_in, restart_in, reference, sparse_hamil, qs, qmc_state_restart)

        ! Run the FCIQMC algorithm on the stored Hamiltonian matrix.

        ! In/Out:
        !    sys: system being studied.  Unaltered on output.
        !    reference: current reference determinant. May be set on input, will be on output.
        ! In:
        !    qmc_in: input options relating to QMC methods.
        !    restart_in: input options for HDF5 restart files.
        !    sparse_hamil: true if using a sparse matrix for the Hamiltonian.
        !    qmc_state_restart (optional): if present, restart from a previous fciqmc calculation
        ! Out:
        !    qs: qmc_state for use if restarting the calculation

        use csr, only: csrp_t
        use json_out

        use energy_evaluation, only: update_shift
        use parallel, only: parent, iproc
        use qmc_io, only: write_qmc_report_header, write_qmc_report
        use qmc_data, only: qmc_in_t, restart_in_t, particle_t, qmc_state_t, qmc_in_t_json, restart_in_t_json
        use reference_determinant, only: reference_t, reference_t_json
        use spawn_data, only: spawn_t
        use system, only: sys_t, sys_t_json
        use restart_hdf5, only: dump_restart_hdf5, restart_info_t, init_restart_info_t, dump_restart_file_wrapper
        use check_input, only: check_qmc_opts
        use fci_utils, only: hamil_t

        type(sys_t), intent(inout) :: sys
        type(qmc_in_t), intent(in) :: qmc_in
        type(restart_in_t), intent(in) :: restart_in
        type(reference_t), intent(inout) :: reference
        logical, intent(in) :: sparse_hamil
        type(qmc_state_t), intent(out) :: qs
        type(qmc_state_t), intent(in), optional :: qmc_state_restart

        integer :: ireport, icycle, idet, j
        integer(int_p) :: ipart
        real(dp) :: nparticles, nparticles_old
        integer :: nattempts
        real :: t1, t2
        type(dSFMT_t) :: rng
        integer :: ref_det, ndets
        integer(i0), allocatable :: dets(:,:)
        real(p) :: H0i, Hii
        type(particle_t) :: psip_list
        type(spawn_t) :: spawn
        logical :: write_restart_shift, restarting
        type(restart_info_t) :: ri, ri_shift
        type(hamil_t) :: hamil
        type(json_out_t) :: js
        character(36) :: uuid_restart
        integer :: iunit

        iunit = 6
        ! Check input options
        restarting = present(qmc_state_restart) .or. restart_in%read_restart
        call check_qmc_opts(qmc_in, sys, .false., restarting)

        call init_simple_fciqmc(sys, qmc_in, reference, qs, sparse_hamil, restart_in%read_restart, ndets, dets, ref_det, &
                                psip_list, spawn, hamil)

        if (present(qmc_state_restart)) qs = qmc_state_restart

        if (parent) then
            call json_object_init(js, tag=.true.)
            call sys_t_json(js, sys)
            call qmc_in_t_json(js, qmc_in)
            call restart_in_t_json(js, restart_in, uuid_restart)
            call reference_t_json(js, reference, sys)
            call json_write_key(js, 'sparse_hamil', sparse_hamil, .true.)
            call json_object_end(js, terminal=.true., tag=.true.)
            write (js%io,'()')
        end if
        call dSFMT_init(qmc_in%seed+iproc, 50000, rng)

        nparticles = real(sum(abs(psip_list%pops(1,:))),p)
        nparticles_old = nparticles

        call write_qmc_report_header(1)

        call cpu_time(t1)
        write_restart_shift = restart_in%write_restart_shift
        call init_restart_info_t(ri, write_id=restart_in%write_id)
        call init_restart_info_t(ri_shift, write_id=restart_in%write_shift_id)

        do ireport = 1, qmc_in%nreport

            ! Zero report cycle quantities.
            qs%estimators%proj_energy = 0.0_p
            qs%spawn_store%rspawn = 0.0_p
            qs%estimators%D0_population = 0.0_p

            do icycle = 1, qmc_in%ncycles

                ! Zero spawning arrays.
                spawn%sdata = 0_int_s

                ! Number of spawning attempts that will be made.
                nattempts = int(nparticles)

                ! Consider all walkers.
                do idet = 1, ndets

                    if (sparse_hamil) then
                        Hii = 0.0_p
                        H0i = 0.0_p
                        do j = hamil%smat%row_ptr(idet), hamil%smat%row_ptr(idet+1)-1
                            if (hamil%smat%col_ind(j) == idet) Hii = hamil%smat%mat(j)
                            if (hamil%smat%col_ind(j) == ref_det) H0i = hamil%smat%mat(j)
                        end do
                    else
                        H0i = hamil%rmat(idet,ref_det)
                        Hii = hamil%rmat(idet,idet)
                    end if

                    ! It is much easier to evaluate the projected energy at the
                    ! start of the FCIQMC cycle than at the end.
                    call simple_update_proj_energy(ref_det == idet, H0i, psip_list%pops(1,idet), qs)

                    ! Attempt to spawn from each particle onto all connected determinants.
                    if (sparse_hamil) then
                        associate(hstart=>hamil%smat%row_ptr(idet), hend=>hamil%smat%row_ptr(idet+1)-1)
                            do ipart = 1, abs(psip_list%pops(1,idet))
                                call attempt_spawn(rng, spawn, qs%tau, idet, &
                                                   psip_list%pops(1,idet), hamil%smat%mat(hstart:hend), &
                                                   hamil%smat%col_ind(hstart:hend))
                            end do
                        end associate
                    else
                        do ipart = 1, abs(psip_list%pops(1,idet))
                            call attempt_spawn(rng, spawn, qs%tau, idet, psip_list%pops(1,idet), hamil%rmat(:,idet))
                        end do
                    end if

                    call simple_death(rng, qs, Hii, reference%H00, psip_list%pops(1,idet))

                end do

                ! Find the spawning rate and add to the running
                ! total.
                qs%spawn_store%rspawn = qs%spawn_store%rspawn + real(sum(abs(spawn%sdata(1,:))))/nattempts

                call simple_annihilation(spawn, psip_list%pops)

            end do

            ! Update the shift
            nparticles = real(sum(abs(psip_list%pops(1,:))),p)
            if (qs%vary_shift(1)) then
                call update_shift(qmc_in, qs, qs%shift(1), nparticles_old, nparticles, qmc_in%ncycles)
            end if
            nparticles_old = nparticles
            if (nparticles > qs%target_particles .and. .not.qs%vary_shift(1)) then
                qs%vary_shift(1) = .true.
            end if

            ! Average these quantities over the report cycle.
            qs%estimators%proj_energy = qs%estimators%proj_energy/qmc_in%ncycles
            qs%estimators%D0_population = qs%estimators%D0_population/qmc_in%ncycles
            qs%spawn_store%rspawn = qs%spawn_store%rspawn/qmc_in%ncycles

            call cpu_time(t2)

            ! Output stats
            call write_qmc_report(qmc_in, qs, ireport, (/nparticles/), t2-t1, .false., .false.)

            ! Write restart file if required.
            call dump_restart_file_wrapper(qs, write_restart_shift, restart_in%write_freq, [nparticles_old], &
                                           ireport, qmc_in%ncycles, sys%basis%nbasis, ri, ri_shift, .false., &
                                           sys%basis%info_string_len)

            t1 = t2

        end do

        if (parent) write (iunit,'()')

        if (restart_in%write_restart) then
            call dump_restart_hdf5(ri, qs, qs%mc_cycles_done+qmc_in%ncycles*qmc_in%nreport, &
<<<<<<< HEAD
                                   (/nparticles_old/), sys%basis%nbasis, .false., sys%basis%info_string_len)
            if (parent) write (6,'()')
=======
                                   (/nparticles_old/), sys%basis%nbasis, .false.)
            if (parent) write (iunit,'()')
>>>>>>> ff3bf1bc
        end if

        deallocate(dets)
        deallocate(spawn%sdata)
        call dSFMT_end(rng)

    end subroutine do_simple_fciqmc

    subroutine attempt_spawn(rng, spawn, tau, idet, pop, hrow, det_indx)

        ! Simulate spawning part of FCIQMC algorithm.
        ! We attempt to spawn on all determinants connected to the current
        ! determinant (given by iwalker) with probability tau|K_ij|.  Note this
        ! is different from the optimised FCIQMC algorithm where each walker
        ! only gets one opportunity per FCIQMC cycle to spawn.

        ! In:
        !    tau: timestep being used.
        !    idet: determinant index from which we attempt to spawn.
        !    pop: population on the parent determinant.
        !    hrow: row of the Hamitlonian matrix i.e. H(:,idet).
        !    det_indx (optional): list of indices for which hrow contains an
        !       entry (i.e. if H(j,idet) is present, then an entry in det_indx
        !       must be set to j.  Must be present if H doesn't contain an entry
        !       for each determinant (ie is in sparse format).
        ! In/Out:
        !    rng: random number generator.
        !    spawn: spawn_t object holding the newly spawned particles.

        use spawn_data, only: spawn_t

        type(dSFMT_t), intent(inout) :: rng
        integer, intent(in) :: idet
        integer(int_p), intent(in) :: pop
        real(p), intent(in) :: tau, hrow(:)
        type(spawn_t), intent(inout) :: spawn
        integer, intent(in), optional :: det_indx(:)

        integer :: j, jdet
        integer(int_s) :: nspawn
        real(p) :: rate
        real(dp) :: r

        ! Simulate spawning by attempting to spawn on all
        ! connected determinants.
        do j = 1, ubound(hrow, dim=1)

            if (present(det_indx)) then
                jdet = det_indx(j)
            else
                jdet = j
            end if

            ! Can't spawn onto self.
            if (idet == jdet) cycle
            ! Can't spawn onto disconnected dets
            if (abs(hrow(j)) < depsilon) cycle

            ! Attempt spawning.
            ! Spawn with probability tau|K_ij|.
            ! As K_ij = H_ij for off-diagonal elements, we can just use the
            ! stored Hamiltonian matrix directly.
            rate = abs(tau*hrow(j))
            nspawn = int(rate, int_s)
            rate = rate - nspawn
            r = get_rand_close_open(rng)
            if (rate > r) nspawn = nspawn + 1_int_s

            ! Create particles.
            if (hrow(j) > 0.0_p) then
                ! Flip child sign.
                if (pop < 0) then
                    ! Positive offspring.
                    spawn%sdata(1,jdet) = spawn%sdata(1,jdet) + nspawn
                else
                    spawn%sdata(1,jdet) = spawn%sdata(1,jdet) - nspawn
                end if
            else
                ! Same sign as parent.
                if (pop > 0) then
                    ! Positive offspring.
                    spawn%sdata(1,jdet) = spawn%sdata(1,jdet) + nspawn
                else
                    spawn%sdata(1,jdet) = spawn%sdata(1,jdet) - nspawn
                end if
            end if

        end do

    end subroutine attempt_spawn

    subroutine simple_death(rng, qs, Hii, H00, pop)

        ! Simulate cloning/death part of FCIQMC algorithm.

        ! In:
        !    Hii: diagonal matrix element, <D_i|H|D_i>
        !    H00: energy of the reference.
        ! In/Out:
        !    rng: random number generator.
        !    pop: population on |D_i>.  On output, the population is updated from applying
        !         the death step.

        use qmc_data, only: qmc_state_t

        type(dSFMT_t), intent(inout) :: rng
        real(p), intent(in) :: Hii, H00
        type(qmc_state_t), intent(in) :: qs
        integer(int_p), intent(inout) :: pop

        integer :: nkill
        real(p) :: rate
        real(dp) :: r

        ! A particle dies with probability, p_d, given by
        !  p_d = tau(K_ii _ S)
        ! where tau is the timestep, S is the shift and K_ii is
        !  K_ii =  < D_i | H | D_i > - E_0
        ! We store the Hamiltonian matrix rather than the K matrix.
        ! It is efficient to allow all particles on a given determinant to
        ! attempt to die in one go (like lemmings) in a stochastic process.
        rate = abs(pop)*qs%tau*(Hii-H00-qs%shift(1))
        ! Number to definitely kill.
        nkill = int(rate)
        rate = rate - nkill

        ! Additional stochasitic death?
        r = get_rand_close_open(rng)
        if (abs(rate) > r) then
            if (rate > 0.0_p) then
                nkill = nkill + 1
            else
                nkill = nkill - 1
            end if
        end if

        ! Don't allow creation of anti-particles in simple_fciqmc.
        if (nkill > abs(pop)) then
            call stop_all('do_simple_fciqmc','Trying to create anti-particles.')
        end if

        ! Update walker populations.
        ! Particle death takes the population closer to 0...
        ! (and similarly if cloning (ie nkill is negative) then the
        ! population should move away from 0...)
        if (pop > 0) then
            pop = pop - nkill
        else
            pop = pop + nkill
        end if

    end subroutine simple_death

    subroutine simple_annihilation(spawn, pop)

        ! Annihilation: merge main and spawned lists.

        ! This is especially easy as we store the populations for all
        ! determinants for both the main and spawned lists so it just amounts to
        ! adding the two arrays together,

        ! In:
        !    spawn: spawn_t object containing the spawned particles.
        ! In/Out:
        !    pop: main population on each site before (input) and after (output)
        !         annihilation.
 
        use spawn_data, only: spawn_t

        type(spawn_t), intent(in)  :: spawn
        integer(int_p), intent(inout) :: pop(:,:)

        pop = pop + int(spawn%sdata, int_p)

    end subroutine simple_annihilation

    subroutine simple_update_proj_energy(ref, H0i, pop, qs)

        ! Add the contribution of the current determinant to the projected
        ! energy.
        ! The correlation energy given by the projected energy is:
        !   \sum_{i \neq 0} <D_i|H|D_0> N_i/N_0
        ! where N_i is the population on the i-th determinant, D_i,
        ! and 0 refers to the reference determinant.
        ! During a MC cycle we store
        !   \sum_{i \neq 0} <D_i|H|D_0> N_i
        ! If the current determinant is the reference determinant, then
        ! N_0 is stored as D0_population (defined in qs%estimators).  This makes
        ! normalisation very efficient.
        ! This procedure is only for the simple fciqmc algorithm, where the
        ! Hamiltonian matrix is explicitly stored.
        ! In:
        !    ref: true if |D_i> is the reference, |D_0>.
        !    pop: population on |D_i>.
        ! In/Out:
        !    qs: qmc_state_t with running totals of proj_energy, \sum_{i \neq 0} <D_i|H|D_0> N_i,
        !    and the reference population updated.

        use qmc_data, only: qmc_state_t

        logical, intent(in) :: ref
        real(p), intent(in) :: H0i
        integer(int_p), intent(in) :: pop
        type(qmc_state_t), intent(inout) :: qs

        if (ref) then
            ! Have reference determinant.
            qs%estimators%D0_population = qs%estimators%D0_population + pop
        else
            qs%estimators%proj_energy = qs%estimators%proj_energy + H0i*pop
        end if

    end subroutine simple_update_proj_energy

end module simple_fciqmc<|MERGE_RESOLUTION|>--- conflicted
+++ resolved
@@ -379,13 +379,8 @@
 
         if (restart_in%write_restart) then
             call dump_restart_hdf5(ri, qs, qs%mc_cycles_done+qmc_in%ncycles*qmc_in%nreport, &
-<<<<<<< HEAD
                                    (/nparticles_old/), sys%basis%nbasis, .false., sys%basis%info_string_len)
-            if (parent) write (6,'()')
-=======
-                                   (/nparticles_old/), sys%basis%nbasis, .false.)
             if (parent) write (iunit,'()')
->>>>>>> ff3bf1bc
         end if
 
         deallocate(dets)

module spawning

! Module for procedures involved in the spawning step of the FCIQMC algorithm.

! We wish to spawn with probability
!   tau |H_ij|,
! where tau is the timestep of the simulation.
! The probability of doing something is the probability of selecting to attempt
! to do it multiplied by the probability of actually doing it, hence:
!   p_spawn = p_select tau*|H_ij|/p_gen
! and p_select = p_gen for normalised probabilities.
! p_select is included intrinsically in the algorithm, as we choose a random
! determinant, j, that is connected to the i-th determinant and attempt to spawn
! from a particle on i-th determinant onto the j-th determinant.
! Thus we compare to the probability tau*|H_ij|/p_gen in order to determine
! whether the spawning attempt is successful.

! This is just for top-level spawning routines and utility functions.  The
! actual work of generating a random excitation is done in the system-specific
! excit_gen_* modules.

! TODO: profile to discover how much time is spent obtaining the correct sign of
! a matrix element (i.e. find_permutation_* routines).  These can be avoided
! unless the spawning event is successful as we only need the correct sign of
! the matrix element if offspring are produced.

use const
implicit none

contains

!--- Spawning wrappers ---

    subroutine spawn_standard(rng, sys, qmc_state, spawn_cutoff, real_factor, cdet, parent_sign, &
                              gen_excit_ptr, weights, logging_info, nspawn, nspawn_im, connection)

        ! Attempt to spawn a new particle on a connected determinant.
        ! Only for use with non-complex systems.

        ! This is just a thin wrapper around a system-specific excitation
        ! generator and a utility function.

        ! In/Out:
        !    rng: random number generator.
        !    qmc_state: input options relating to QMC methods.
        ! In:
        !    sys: system being studied.
        !    spawn_cutoff: The size of the minimum spawning event allowed, in
        !        the encoded representation. Events smaller than this will be
        !        stochastically rounded up to this value or down to zero.
        !    real_factor: The factor by which populations are multiplied to
        !        enable non-integer populations.
        !    cdet: info on the current determinant (cdet) that we will spawn
        !        from.
        !    parent_sign: sign of the population on the parent determinant (i.e.
        !        either a positive or negative integer).
        !    gen_excit_ptr: procedure pointer to excitation generators.
        !        gen_excit_ptr%full *must* be set to a procedure which generates
        !        a complete excitation.
        !    weights: importance sampling weights.
        ! Out:
        !    nspawn: number of particles spawned, in the encoded representation.
        !        0 indicates the spawning attempt was unsuccessful.
        !    nspawn_im: unused argument for compatability with spawner_ptr
        !        interface for both real and complex systems. Should be set to 0
        !        if not used.
        !    connection: excitation connection between the current determinant
        !        and the child determinant, on which progeny are spawned.

        use determinant_data, only: det_info_t
        use excitations, only: excit_t
        use qmc_data, only: qmc_state_t
        use system, only: sys_t
        use proc_pointers, only: gen_excit_ptr_t
        use dSFMT_interface, only: dSFMT_t
        use hamiltonian_data
        use logging, only: write_logging_spawn, logging_t

        type(dSFMT_t), intent(inout) :: rng
        type(sys_t), intent(in) :: sys
        type(qmc_state_t), intent(inout) :: qmc_state
        integer(int_p), intent(in) :: spawn_cutoff
        integer(int_p), intent(in) :: real_factor
        type(det_info_t), intent(in) :: cdet
        integer(int_p), intent(in) :: parent_sign
        type(gen_excit_ptr_t), intent(in) :: gen_excit_ptr
        real(p), allocatable, intent(in) :: weights(:)
        type(logging_t), intent(in) :: logging_info
        integer(int_p), intent(out) :: nspawn, nspawn_im
        type(excit_t), intent(out) :: connection

        real(p) :: pgen, qn_weight
        type(hmatel_t) :: hmatel, hmatel_tmp
        logical :: allowed

        nspawn_im = 0_int_p

        ! 1. Generate random excitation.
        call gen_excit_ptr%full(rng, sys, qmc_state%excit_gen_data, cdet, pgen, connection, hmatel, allowed)

        if (allowed) then
            qn_weight = calc_qn_spawned_weighting(sys, qmc_state%propagator, cdet%fock_sum, connection)
            hmatel_tmp = hmatel
            hmatel_tmp%r = hmatel%r * qn_weight
            if (qmc_state%excit_gen_data%p_single_double%vary_psingles) then
                associate(exdat=>qmc_state%excit_gen_data) 
                    call update_p_single_double_data(connection%nexcit, hmatel_tmp, pgen, exdat%pattempt_single, &
                        exdat%pattempt_double, sys%read_in%comp, exdat%p_single_double%rep_accum)
                end associate
            end if
        else
            qn_weight = 1.0_p
        end if
        ! 2. Attempt spawning.
        nspawn = attempt_to_spawn(rng, qmc_state%tau, spawn_cutoff, real_factor, hmatel%r * qn_weight, pgen, &
                                parent_sign)

        if (debug) call write_logging_spawn(logging_info, hmatel, pgen, qn_weight, [nspawn], real(parent_sign, p), .false.)

    end subroutine spawn_standard

    subroutine spawn_importance_sampling(rng, sys, qmc_state, spawn_cutoff, real_factor, cdet, parent_sign, &
                                         gen_excit_ptr, weights, logging_info, nspawn, nspawn_im, connection)

        ! Attempt to spawn a new particle on a connected determinant.

        ! This subroutine applies a transformation to the Hamiltonian to achieve
        ! importance sampling of the stochastic process.

        ! Only for use with non-complex systems.

        ! This is just a thin wrapper around a system-specific excitation
        ! generator, trial-function specific transformation routine and
        ! a utility function.

        ! In/Out:
        !    rng: random number generator.
        !    qmc_state: input options relating to QMC methods.
        ! In:
        !    sys: system being studied.
        !    spawn_cutoff: The size of the minimum spawning event allowed, in
        !        the encoded representation. Events smaller than this will be
        !        stochastically rounded up to this value or down to zero.
        !    real_factor: The factor by which populations are multiplied to
        !        enable non-integer populations.
        !    cdet: info on the current determinant (cdet) that we will spawn
        !        from.
        !    parent_sign: sign of the population on the parent determinant (i.e.
        !        either a positive or negative integer).
        !    gen_excit_ptr: procedure pointer to excitation generators.
        !        gen_excit_ptr%full *must* be set to a procedure which generates
        !        a complete excitation.
        !    weights: importance sampling weights.
        ! Out:
        !    nspawn: number of particles spawned, in the encoded representation.
        !        0 indicates the spawning attempt was unsuccessful.
        !    nspawn_im: unused argument for compatability with spawner_ptr
        !        interface for both real and complex systems. Should be set to 0
        !        if not used.
        !    connection: excitation connection between the current determinant
        !        and the child determinant, on which progeny are spawned.

        use determinant_data, only: det_info_t
        use system, only: sys_t
        use excitations, only: excit_t
        use proc_pointers, only: gen_excit_ptr_t
        use qmc_data, only: qmc_state_t
        use logging, only: logging_t
        use dSFMT_interface, only: dSFMT_t
        use hamiltonian_data

        type(dSFMT_t), intent(inout) :: rng
        type(sys_t), intent(in) :: sys
        type(qmc_state_t), intent(inout) :: qmc_state
        integer(int_p), intent(in) :: spawn_cutoff
        integer(int_p), intent(in) :: real_factor
        type(det_info_t), intent(in) :: cdet
        integer(int_p), intent(in) :: parent_sign
        type(gen_excit_ptr_t), intent(in) :: gen_excit_ptr
        real(p), allocatable, intent(in) :: weights(:)
        integer(int_p), intent(out) :: nspawn, nspawn_im
        type(excit_t), intent(out) :: connection
        type(logging_t), intent(in) :: logging_info

        real(p) :: pgen
        type(hmatel_t) :: hmatel
        logical :: allowed

        nspawn_im = 0_int_p

        ! 1. Generate random excitation.
        call gen_excit_ptr%full(rng, sys, qmc_state%excit_gen_data, cdet, pgen, connection, hmatel, allowed)

        ! 2. Transform Hamiltonian matrix element by trial function.
        if (allowed) then
<<<<<<< HEAD
            hmatel%r = hmatel%r * calc_qn_spawned_weighting(sys, qmc_state%propagator, cdet%fock_sum, connection)
            if (qmc_state%excit_gen_data%p_single_double%vary_psingles) then
                associate(exdat=>qmc_state%excit_gen_data) 
                    call update_p_single_double_data(connection%nexcit, hmatel, pgen, exdat%pattempt_single, &
                        exdat%pattempt_double, sys%read_in%comp, exdat%p_single_double%rep_accum)
                end associate
            end if
=======
           call gen_excit_ptr%trial_fn(sys, cdet, connection, weights, hmatel%r)
           hmatel%r = hmatel%r * calc_qn_spawned_weighting(sys, qmc_state%propagator, cdet%fock_sum, connection)
>>>>>>> 5793c2e3
        end if

        ! 3. Attempt spawning.
        nspawn = attempt_to_spawn(rng, qmc_state%tau, spawn_cutoff, real_factor, hmatel%r, pgen, parent_sign)

    end subroutine spawn_importance_sampling

    subroutine spawn_lattice_split_gen(rng, sys, qmc_state, spawn_cutoff, real_factor, cdet, parent_sign, &
                                       gen_excit_ptr, weights, logging_info, nspawn, nspawn_im, connection)

        ! Attempt to spawn a new particle on a connected determinant.

        ! This is just a thin wrapper around a system-specific excitation
        ! generator and a utility function.

        ! This subroutine applies a transformation to the Hamiltonian to achieve
        ! importance sampling of the stochastic process.

        ! For lattice models (principally the Hubbard model; the savings for the
        ! Heisenberg model are minimal) one can make a useful optimisation, as
        ! determining |H_ij| is fast (indeed, constant if non-zero) and does not
        ! require full knowledge of the excitation.  As only a small fraction of
        ! spawning events are successful, it is faster to not do any unnecessary
        ! work and test whether the spawning event is successful before
        ! finalising the excitation.

        ! Only for use with non-complex systems.

        ! In/Out:
        !    rng: random number generator.
        !    qmc_state: input options relating to QMC methods.
        ! In:
        !    sys: system being studied.
        !    spawn_cutoff: The size of the minimum spawning event allowed, in
        !        the encoded representation. Events smaller than this will be
        !        stochastically rounded up to this value or down to zero.
        !    real_factor: The factor by which populations are multiplied to
        !        enable non-integer populations.
        !    cdet: info on the current determinant (cdet) that we will spawn
        !        from.
        !    parent_sign: sign of the population on the parent determinant (i.e.
        !        either a positive or negative integer).
        !    gen_excit_ptr: procedure pointer to excitation generators.
        !        gen_excit_ptr%init and gen_excit_ptr%finalise *must* be set to
        !        a pair of procedures which generate a complete excitation.
        !        gen_excit_ptr%init must return (at least) the connecting matrix
        !        element and gen_excit_ptr%finalise must fill in the rest of the
        !        information about the excitation.
        !    weights: importance sampling weights.
        ! Out:
        !    nspawn: number of particles spawned, in the encoded representation.
        !        0 indicates the spawning attempt was unsuccessful.
        !    nspawn_dummy: unused argument for compatability with spawner_ptr
        !        interface for both real and complex systems. Should be set to 0
        !        if not used.
        !    connection: excitation connection between the current determinant
        !        and the child determinant, on which progeny are spawned.

        use determinant_data, only: det_info_t
        use system, only: sys_t
        use excitations, only: excit_t
        use proc_pointers, only: gen_excit_ptr_t
        use stoch_utils, only: stochastic_round_spawned_particle
        use qmc_data, only: qmc_state_t
        use logging, only: logging_t
        use dSFMT_interface, only: dSFMT_t
        use hamiltonian_data

        type(dSFMT_t), intent(inout) :: rng
        type(sys_t), intent(in) :: sys
        type(qmc_state_t), intent(inout) :: qmc_state
        integer(int_p), intent(in) :: spawn_cutoff
        integer(int_p), intent(in) :: real_factor
        type(det_info_t), intent(in) :: cdet
        integer(int_p), intent(in) :: parent_sign
        type(gen_excit_ptr_t), intent(in) :: gen_excit_ptr
        real(p), allocatable, intent(in) :: weights(:)
        type(logging_t), intent(in) :: logging_info
        integer(int_p), intent(out) :: nspawn, nspawn_im
        type(excit_t), intent(out) :: connection

        real(p) :: pgen
        type(hmatel_t) :: abs_hmatel, hmatel
        logical :: allowed

        nspawn_im = 0_int_p

        ! 1. Generate enough of a random excitation to determinant the
        ! generation probability and |H_ij|.
        call gen_excit_ptr%init(rng, sys, qmc_state%excit_gen_data, cdet, pgen, connection, abs_hmatel, allowed)

        if (allowed) then
           abs_hmatel%r = abs_hmatel%r * calc_qn_spawned_weighting(sys, qmc_state%propagator, cdet%fock_sum, connection)
        end if

        ! 2. Attempt spawning.
        nspawn = stochastic_round_spawned_particle(spawn_cutoff, real_factor*qmc_state%tau*abs_hmatel%r/pgen, rng)

        if (nspawn /= 0_int_p) then

            ! 3. Complete excitation and find sign of connecting matrix element.
            call gen_excit_ptr%finalise(rng, sys, cdet, connection, hmatel)

            ! 4. Find sign of offspring.
            call set_child_sign(hmatel%r, parent_sign, nspawn)

        end if

    end subroutine spawn_lattice_split_gen

    subroutine spawn_lattice_split_gen_importance_sampling(rng, sys, qmc_state, spawn_cutoff, real_factor, cdet, parent_sign, &
                                                       gen_excit_ptr, weights, logging_info, nspawn, nspawn_im, connection)

        ! Attempt to spawn a new particle on a connected determinant.

        ! This is just a thin wrapper around a system-specific excitation
        ! generator and a utility function.

        ! For lattice models (principally the Hubbard model; the savings for the
        ! Heisenberg model are minimal) one can make a useful optimisation, as
        ! determining |H_ij| is fast (indeed, constant if non-zero) and does not
        ! require full knowledge of the excitation.  As only a small fraction of
        ! spawning events are successful, it is faster to not do any unnecessary
        ! work and test whether the spawning event is successful before
        ! finalising the excitation.

        ! Only for use with non-complex systems.

        ! In/Out:
        !    rng: random number generator.
        !    qmc_state: input options relating to QMC methods.
        ! In:
        !    sys: system being studied.
        !    spawn_cutoff: The size of the minimum spawning event allowed, in
        !        the encoded representation. Events smaller than this will be
        !        stochastically rounded up to this value or down to zero.
        !    real_factor: The factor by which populations are multiplied to
        !        enable non-integer populations.
        !    cdet: info on the current determinant (cdet) that we will spawn
        !        from.
        !    parent_sign: sign of the population on the parent determinant (i.e.
        !        either a positive or negative integer).
        !    gen_excit_ptr: procedure pointer to excitation generators.
        !        gen_excit_ptr%init and gen_excit_ptr%finalise *must* be set to
        !        a pair of procedures which generate a complete excitation.
        !        gen_excit_ptr%init must return (at least) the connecting matrix
        !        element and gen_excit_ptr%finalise must fill in the rest of the
        !        information about the excitation.
        !    weights: importance sampling weights.
        ! Out:
        !    nspawn: number of particles spawned, in the encoded representation.
        !        0 indicates the spawning attempt was unsuccessful.
        !    nspawn_dummy: unused argument for compatability with spawner_ptr
        !        interface for both real and complex systems. Should be set to 0
        !        if not used.
        !    connection: excitation connection between the current determinant
        !        and the child determinant, on which progeny are spawned.

        use determinant_data, only: det_info_t
        use system, only: sys_t
        use excitations, only: excit_t
        use proc_pointers, only: gen_excit_ptr_t
        use qmc_data, only: qmc_state_t
        use logging, only: logging_t
        use stoch_utils, only: stochastic_round_spawned_particle
        use dSFMT_interface, only: dSFMT_t
        use hamiltonian_data

        type(dSFMT_t), intent(inout) :: rng
        type(sys_t), intent(in) :: sys
        type(qmc_state_t), intent(inout) :: qmc_state
        integer(int_p), intent(in) :: spawn_cutoff
        integer(int_p), intent(in) :: real_factor
        type(det_info_t), intent(in) :: cdet
        integer(int_p), intent(in) :: parent_sign
        type(gen_excit_ptr_t), intent(in) :: gen_excit_ptr
        real(p), allocatable, intent(in) :: weights(:)
        type(logging_t), intent(in) :: logging_info
        integer(int_p), intent(out) :: nspawn, nspawn_im
        type(excit_t), intent(out) :: connection

        real(p) :: pgen
        type(hmatel_t) :: tilde_hmatel, hmatel
        logical :: allowed

        nspawn_im = 0_int_p

        ! 1. Generate enough of a random excitation to determinant the
        ! generation probability and |H_ij|.
        call gen_excit_ptr%init(rng, sys, qmc_state%excit_gen_data, cdet, pgen, connection, tilde_hmatel, allowed)

        ! 2. Transform Hamiltonian matrix element by trial function.
        call gen_excit_ptr%trial_fn(sys, cdet, connection, weights, tilde_hmatel%r)

        if (allowed) then
           tilde_hmatel%r = tilde_hmatel%r * calc_qn_spawned_weighting(sys, qmc_state%propagator, cdet%fock_sum, connection)
        end if


        ! 3. Attempt spawning.
        nspawn = stochastic_round_spawned_particle(spawn_cutoff, real_factor*qmc_state%tau*abs(tilde_hmatel%r)/pgen, rng)

        if (nspawn /= 0_int_p) then

            ! 4. Complete excitation and find sign of connecting matrix element.
            ! *NOTE*: this returns the original matrix element and *not* the
            ! matrix element after the trial function transformation.
            call gen_excit_ptr%finalise(rng, sys, cdet, connection, hmatel)

            ! 5. Find sign of offspring.
            ! Note that we don't care about the value of H_ij at this step, only
            ! the sign.
            call set_child_sign(tilde_hmatel%r*hmatel%r, parent_sign, nspawn)

        end if

    end subroutine spawn_lattice_split_gen_importance_sampling

    subroutine spawn_null(rng, sys, qmc_state, spawn_cutoff, real_factor, cdet, parent_sign, gen_excit_ptr, weights, &
                          logging_info, nspawn, nspawn_im, connection)

        ! This is a null spawning routine for use with operators which are
        ! diagonal in the basis and hence only have a cloning step in the
        ! Hellmann-Feynman sampling.  It does *nothing*.

        ! Can be used with complex or non-complex systems.

        ! In/Out:
        !    rng: random number generator.
        !    qmc_state: input options relating to QMC methods.
        ! In:
        !    sys: system being studied.
        !    spawn_cutoff: The size of the minimum spawning event allowed, in
        !        the encoded representation. Events smaller than this will be
        !        stochastically rounded up to this value or down to zero.
        !    real_factor: The factor by which populations are multiplied to
        !        enable non-integer populations.
        !    cdet: info on the current determinant (cdet) that we will spawn
        !        from (or not, in this case!).
        !    parent_sign: sign of the population on the parent determinant (i.e.
        !        either a positive or negative integer).
        !    gen_excit_ptr: procedure pointer to excitation generators.
        !    weights: importance sampling weights.
        ! Out:
        !    nspawn: number of particles spawned, in the encoded representation.
        !        0 indicates the spawning attempt was unsuccessful.
        !    nspawn_dummy: unused argument for compatability with spawner_ptr
        !        interface for both real and complex systems. Should be set to 0
        !        if not used.
        !    connection: excitation connection between the current determinant
        !        and the child determinant, on which progeny are spawned.

        use determinant_data, only: det_info_t
        use system, only: sys_t
        use excitations, only: excit_t
        use proc_pointers, only: gen_excit_ptr_t
        use qmc_data, only: qmc_state_t
        use logging, only: logging_t
        use dSFMT_interface, only: dSFMT_t

        type(dSFMT_t), intent(inout) :: rng
        type(sys_t), intent(in) :: sys
        type(qmc_state_t), intent(inout) :: qmc_state
        integer(int_p), intent(in) :: spawn_cutoff
        integer(int_p), intent(in) :: real_factor
        type(det_info_t), intent(in) :: cdet
        integer(int_p), intent(in) :: parent_sign
        type(gen_excit_ptr_t), intent(in) :: gen_excit_ptr
        real(p), allocatable, intent(in) :: weights(:)
        type(logging_t), intent(in) :: logging_info
        integer(int_p), intent(out) :: nspawn, nspawn_im
        type(excit_t), intent(out) :: connection

        ! Just some null operations to avoid -Wall -Werror causing errors.
        connection%nexcit = huge(0)

        ! Return nspawn = 0 as we don't want to do any spawning.
        nspawn = 0_int_p
        nspawn_im = 0_int_p

    end subroutine spawn_null

    subroutine spawn_complex(rng, sys, qmc_state, spawn_cutoff, real_factor, cdet, parent_sign, &
                              gen_excit_ptr, weights, logging_info, nspawn, nspawn_im, connection)

        ! Attempt to spawn a new particle on a connected determinant.

        ! This is just a thin wrapper around a system-specific excitation
        ! generator and a utility function.

        ! Only for use with complex systems.

        ! In/Out:
        !    rng: random number generator.
        !    qmc_state: input options relating to QMC methods.
        ! In:
        !    sys: system being studied.
        !    spawn_cutoff: The size of the minimum spawning event allowed, in
        !        the encoded representation. Events smaller than this will be
        !        stochastically rounded up to this value or down to zero.
        !    real_factor: The factor by which populations are multiplied to
        !        enable non-integer populations.
        !    cdet: info on the current determinant (cdet) that we will spawn
        !        from.
        !    parent_sign: sign of the population on the parent determinant (i.e.
        !        either a positive or negative integer).
        !    gen_excit_ptr: procedure pointer to excitation generators.
        !        Currently only included for compatibility to spawn_ptr inteface
        !        as used in real systems, as complex excitation generator isn't
        !        compatible with gen_excit_ptr interface.
        !    weights: importance sampling weights.
        ! Out:
        !    nspawn: number of particles spawned through real component of hmatel,
        !        in the encoded representation.
        !        0 indicates the spawning attempt was unsuccessful.
        !    nspawn_im: number of particles spawned through imaginary component of
        !        hmatel, in the encoded representation.
        !        0 indicates the spawning attempt was unsuccessful.
        !    connection: excitation connection between the current determinant
        !        and the child determinant, on which progeny are spawned.

        use determinant_data, only: det_info_t
        use excitations, only: excit_t, create_excited_det
        use qmc_data, only: qmc_state_t
        use system, only: sys_t, read_in
        use proc_pointers, only: gen_excit_ptr_t
        use dSFMT_interface, only: dSFMT_t

        use errors, only: stop_all
        use hamiltonian_data
        use logging, only: write_logging_spawn, logging_t

        type(dSFMT_t), intent(inout) :: rng
        type(sys_t), intent(in) :: sys
        type(qmc_state_t), intent(inout) :: qmc_state
        integer(int_p), intent(in) :: spawn_cutoff
        integer(int_p), intent(in) :: real_factor
        type(det_info_t), intent(in) :: cdet
        integer(int_p), intent(in) :: parent_sign
        type(gen_excit_ptr_t), intent(in) :: gen_excit_ptr
        real(p), allocatable, intent(in) :: weights(:)
        type(logging_t), intent(in) :: logging_info
        integer(int_p), intent(out) :: nspawn, nspawn_im
        type(excit_t), intent(out) :: connection

        integer(i0) :: fexcit(sys%basis%tot_string_len)
        real(p) :: pgen, qn_weight
        logical :: allowed
        type(hmatel_t) :: hmatel, hmatel_tmp

        ! 1. Generate random excitation.
        call gen_excit_ptr%full(rng, sys, qmc_state%excit_gen_data, cdet, pgen, connection, hmatel, allowed)

        if (allowed) then
            qn_weight = calc_qn_spawned_weighting(sys, qmc_state%propagator, cdet%fock_sum, connection)
            ! [todo] - check this multiplication
            hmatel_tmp%c = qn_weight * hmatel%c
            if (qmc_state%excit_gen_data%p_single_double%vary_psingles) then
                associate(exdat=>qmc_state%excit_gen_data) 
                    call update_p_single_double_data(connection%nexcit, hmatel_tmp, pgen, exdat%pattempt_single, &
                        exdat%pattempt_double, sys%read_in%comp, exdat%p_single_double%rep_accum)
                end associate
            end if
        else
            qn_weight = 1.0_p
        end if

        ! 2. Attempt spawning.
        nspawn = attempt_to_spawn(rng, qmc_state%tau, spawn_cutoff, real_factor, qn_weight*real(hmatel%c, p), &
                                    pgen, parent_sign)
        nspawn_im = attempt_to_spawn(rng, qmc_state%tau, spawn_cutoff, real_factor, qn_weight*aimag(hmatel%c), &
                                    pgen, parent_sign)

        if (debug) then
            if (allowed) then
                call create_excited_det(sys%basis, cdet%f, connection, fexcit)
                call write_logging_spawn(logging_info, hmatel, pgen, qn_weight, [nspawn, nspawn_im], real(parent_sign,p), &
                    .true., pgen, cdet%f, fexcit, connection)
            else
                call write_logging_spawn(logging_info, hmatel, pgen, qn_weight, [nspawn, nspawn_im], real(parent_sign,p), &
                    .true., pgen, cdet%f)
            end if
        end if

    end subroutine spawn_complex

!--- Attempt spawning based upon random excitation ---

    subroutine set_child_sign(hmatel, parent_sign, nspawn)

        ! Set the sign of the child walkers based upon the sign of the
        ! Hamiltonian matrix element connecting the parent determinant to the
        ! child determinant.
        !
        ! In:
        !    hmatel: < D | H | D' >, the Hamiltonian matrix element between a
        !        determinant and a connected determinant.
        !    parent_sign: sign of the population on the parent determinant (i.e.
        !        either a positive or negative integer).
        ! In/Out:
        !    nspawn: On input, the unsigned population of child walkers spawned
        !    from |D> to |D'>.  On output, the *signed* population of child
        !    walkers produced by this spawning attempt.

        real(p), intent(in) :: hmatel
        integer(int_p), intent(in) :: parent_sign
        integer(int_p), intent(inout) :: nspawn

        ! If H_ij is positive, then the spawned walker is of opposite
        ! sign to the parent, otherwise the spawned walkers if of the same
        ! sign as the parent.
        if (hmatel > 0.0_p) then
            nspawn = -sign(nspawn, parent_sign)
        else
            nspawn = sign(nspawn, parent_sign)
        end if

    end subroutine set_child_sign

    function attempt_to_spawn(rng, tau, spawn_cutoff, real_factor, hmatel, pgen, parent_sign) result(nspawn)

        ! In:
        !    tau: timestep being used.
        !    spawn_cutoff: The size of the minimum spawning event allowed, in
        !        the encoded representation. Events smaller than this will be
        !        stochastically rounded up to this value or down to zero.
        !    real_factor: The factor by which populations are multiplied to
        !        enable non-integer populations.
        !    hmatel: Hamiltonian matrix element connecting a determinant and an
        !    excitation of that determinant.
        !    pgen: probability of generating the excitation.
        !    parent_sign: sign of the population on the parent determinant (i.e.
        !        either a positive or negative integer).
        ! In/Out:
        !    rng: random number generator.
        ! Returns:
        !    number of particles spawned.  0 indicates the spawning attempt was
        !    unsuccessful.

        use dSFMT_interface, only: dSFMT_t, get_rand_close_open
        use stoch_utils, only: stochastic_round_spawned_particle

        integer(int_p) :: nspawn

        real(p), intent(in) :: tau, pgen, hmatel
        integer(int_p), intent(in) :: parent_sign
        type(dSFMT_t), intent(inout) :: rng
        integer(int_p), intent(in) :: spawn_cutoff
        integer(int_p), intent(in) :: real_factor
        real(p) :: pspawn

        ! Calculate probability spawning is successful.
        pspawn = tau*abs(hmatel)/pgen

        ! 'Encode' the spawning probability by multiplying by 2^(real_bit_shift).
        ! We then stochastically round this probability either up or down to
        ! the nearest integers. This allows a resolution of 2^(-real_spawning)
        ! when we later divide this factor back out. (See comments for
        ! particle_t%pops).
        pspawn = pspawn*real_factor

        nspawn = stochastic_round_spawned_particle(spawn_cutoff, pspawn, rng)

        if (nspawn > 0) then
            ! If H_ij is positive, then the spawned walker is of opposite
            ! sign to the parent, otherwise the spawned walkers if of the same
            ! sign as the parent.
            if (hmatel > 0.0_p) then
                nspawn = -sign(nspawn, parent_sign)
            else
                nspawn = sign(nspawn, parent_sign)
            end if
        end if

    end function attempt_to_spawn

!--- Assuming spawning is successful, create new particle appropriately ---

    subroutine assign_particle_processor(particle_label, nbits, seed, shift, freq, np, particle_proc, slot_pos, proc_map, nslots)

        ! In:
        !    particle_label: bit string which describes the location/basis
        !       function/etc of the particle (ie psip or excip).
        !    nbits: length (in bits) of particle_label.  This allows us to ignore
        !       any additional padding at the end of the bit string for different
        !       sizes of i0 integers.
        !    seed: seed to pass to the hashing function.
        !    shift: value to add to the hash of the label before determining
        !       the processor to which the label is assigned.
        !    freq: frequency over which the result changes exactly once.
        !       See comments below.  Ignored if the shift is 0.  Must be smaller
        !       than 32.
        !    np: number of processors over which the particles are to be
        !       distributed.
        !    proc_map: array which maps determinants to processors.
        !    nslots: number of slots proc_map is divided into.
        ! Out:
        !    particle_proc: processor where determinant resides
        !    slot_pos: position in proc_map for this determinant

        use hashing, only: murmurhash_bit_string

        integer(i0), intent(in) :: particle_label(:)
        integer, intent(in) :: nbits, seed, shift, freq, np
        integer, intent(in) :: proc_map(0:)
        integer, intent(in) :: nslots
        integer, intent(out) :: particle_proc, slot_pos

        integer :: hash
        integer(i0) :: offset, mod_label(size(particle_label))

        ! (Extra credit for parallel calculations)
        ! Hash the label to get a (hopefully uniform) distribution across all
        ! possible particle labels and then modulo it to assign each label in
        ! a (hopefully uniform) fashion.
        hash = murmurhash_bit_string(particle_label, nbits, seed)
        if (shift == 0) then
            ! p = hash(label) % np
            slot_pos = modulo(hash, np*nslots)
            particle_proc = proc_map(slot_pos)
        else
            ! o = [ hash(label) + shift ] >> freq
            ! p = [ hash(label + o) ] % np
            ! Explanation:
            ! We wish to slowly vary the processor a label is assigned to.
            ! The shift is a fast(ish) varying value (e.g. the iteration
            ! number).
            ! [ hash(label) + shift ] >> freq changes exactly once in 2^freq
            ! consecutive values of the shift, i.e. when the freq lower bits of
            ! [ hash(label) + shift ] is greater than 2^freq.  We add this
            ! offset onto the label and rehash.  label+offset varies once every
            ! 2^freq values of the shift and hence the assigned processor
            ! changes at most once in this window.
            offset = ishft(hash+shift, -freq)
            ! Note that as freq is positive, offset must also be positive (ie at
            ! most the last 32-freq bis are set).  Hence, an exclusive or with
            ! the first element in the label and the offset yields a bit-wise
            ! identical result for DET_SIZE=32 and DET_SIZE=64 (ie integer(i0)
            ! containing 32- and 64-bits respectively).
            mod_label = particle_label
            mod_label(1) = ieor(mod_label(1), offset)
            hash = murmurhash_bit_string(mod_label, nbits, seed)
            slot_pos = modulo(hash, np*nslots)
            particle_proc = proc_map(slot_pos)
        end if

    end subroutine assign_particle_processor

    subroutine assign_particle_processor_dmqmc(particle_label, nbits, info_string_len, seed, shift, freq, np, particle_proc, &
                                               slot_pos, proc_map, nslots)

        ! Wrapper around assign_particle_processor to ensure we hash the same
        ! amount of data for tensor labels in DMQMC (which involve two labels)
        ! irrespective of DET_SIZE.

        ! The tensor label is formed by concatenating together the labels for
        ! both determinants.  We therefore need to ensure the same amount of
        ! padding exists between the two labels for DET_SIZE=32 and DET_SIZE=64.
        ! We do this by inserting an additional integer in the DET_SIZE=32 case
        ! if required.

        ! In:
        !    particle_label: bit string which describes the location/basis
        !       function/etc of the particle (ie psip or excip).
        !    nbits: length (in bits) of particle_label.  This allows us to ignore
        !       any additional padding at the end of the bit string for different
        !       sizes of i0 integers.
        !    seed: seed to pass to the hashing function.
        !    shift: value to add to the hash of the label before determining
        !       the processor to which the label is assigned.
        !    freq: frequency over which the result changes exactly once.
        !       See comments below.  Ignored if the shift is 0.  Must be smaller
        !       than 32.
        !    np: number of processors over which the particles are to be
        !       distributed.
        !    proc_map: array which maps determinants to processors.
        !    nslots: number of slots proc_map is divided into.
        ! Out:
        !    particle_proc: processor where determinant resides
        !    slot_pos: position in proc_map for this determinant

        integer(i0), intent(in) :: particle_label(:)
        integer, intent(in) :: info_string_len, nbits, seed, shift, freq, np
        integer, intent(in) :: proc_map(0:)
        integer, intent(in) :: nslots
        integer, intent(out) :: particle_proc, slot_pos

        integer(i0) :: particle_label_padded(size(particle_label)+1)
        integer :: tot_label_len, bit_label_len

        ! Strip out integers inserted between the bit strings for additional
        ! information if present.
        tot_label_len = size(particle_label)/2
        bit_label_len = tot_label_len - info_string_len
        particle_label_padded = 0_i0
        particle_label_padded(:bit_label_len) = particle_label(:bit_label_len)
        particle_label_padded(bit_label_len+1:2*bit_label_len) = particle_label(tot_label_len+1:tot_label_len+bit_label_len)

        if (i0_length == 32) then
            if (mod(bit_label_len,2) == 0) then
                call assign_particle_processor(particle_label_padded, nbits, seed, shift, freq, np, &
                                               particle_proc, slot_pos, proc_map, nslots)
            else
                particle_label_padded(bit_label_len+2:2*bit_label_len+1) = particle_label(bit_label_len+1:2*bit_label_len)
                particle_label_padded(bit_label_len+1) = 0_i0
                call assign_particle_processor(particle_label_padded, nbits+i0_length, seed, shift, freq, np, &
                                               particle_proc, slot_pos, proc_map, nslots)
            end if
        else
            call assign_particle_processor(particle_label_padded, nbits, seed, shift, freq, np, &
                                           particle_proc, slot_pos, proc_map, nslots)
        end if

    end subroutine assign_particle_processor_dmqmc

    subroutine add_spawned_particle(f_new, nspawn, particle_type, iproc_spawn, spawn)

        ! Add a new particle to a store of spawned particles.

        ! In:
        !    f_new:  determinant on which to spawn.
        !    nspawn: the (signed) number of particles to create on the
        !        spawned determinant.
        !    particle_type: the index of particle type to be created.
        !    iproc_spawn: processor to which f_new belongs (see assign_particle_processor).
        ! In/Out:
        !    spawn: spawn_t object to which the spanwed particle will be added.

        use parallel, only: nthreads, iproc
        use spawn_data, only: spawn_t
        use omp_lib
        use utils, only: int_fmt

        integer(i0), intent(in) :: f_new(:)
        integer(int_p), intent(in) :: nspawn
        integer, intent(in) :: particle_type, iproc_spawn
        type(spawn_t), intent(inout) :: spawn
        integer :: iunit
#ifndef _OPENMP
        integer, parameter :: thread_id = 0
#else
        integer :: thread_id
        thread_id = omp_get_thread_num()
#endif
        iunit = 6

        if (spawn%head(thread_id,iproc_spawn) + nthreads - spawn%head_start(nthreads-1,iproc_spawn) > spawn%block_size) then
            if (.not. spawn%error) then
                write (iunit,'(1X,"# Error: No space left in spawning array on processor",'//int_fmt(iproc,1)//',".")') iproc
                write (iunit,'(1X,"# Error: HANDE will exit at the end of this report loop.")')
                write (iunit,'(1X,"# Error: Note that spawning until the end of the report loop will be affected and&
                              & so results from this final loop may be slightly incorrect.")')
                write (iunit,&
                    '(1X,"# Error: Some reconvergence time should be allowed if continuing from a subsequent restart file.")')
            end if
            spawn%error = .true.
        else
            ! Move to the next position in the spawning array.
            spawn%head(thread_id,iproc_spawn) = spawn%head(thread_id,iproc_spawn) + nthreads

            ! Zero it as not all fields are set.
            spawn%sdata(:,spawn%head(thread_id,iproc_spawn)) = 0_int_s

            ! Set info in spawning array.
            spawn%sdata(:spawn%bit_str_len,spawn%head(thread_id,iproc_spawn)) = int(f_new, int_s)
            spawn%sdata(spawn%bit_str_len+particle_type,spawn%head(thread_id,iproc_spawn)) = int(nspawn, int_s)
        end if

    end subroutine add_spawned_particle

    subroutine add_flagged_spawned_particle(f_new, nspawn, particle_type, flag, iproc_spawn, spawn)

        ! Add a new particle to a store of spawned particles with the flag field
        ! set.

        ! In:
        !    f_new:  determinant on which to spawn.
        !    nspawn: the (signed) number of particles to create on the
        !        spawned determinant.
        !    particle_type: the index of particle type to be created.
        !    flag: flag value of the determinant/particle to set in the spawn store.
        !    iproc_spawn: processor to which f_new belongs (see assign_particle_processor).
        ! In/Out:
        !    spawn: spawn_t object to which the spanwed particle will be added.

        use parallel, only: nthreads, iproc
        use spawn_data, only: spawn_t
        use omp_lib
        use utils, only: int_fmt

        integer(i0), intent(in) :: f_new(:)
        integer(int_p), intent(in) :: nspawn
        integer, intent(in) :: particle_type, flag, iproc_spawn
        type(spawn_t), intent(inout) :: spawn
        integer :: iunit
#ifndef _OPENMP
        integer, parameter :: thread_id = 0
#else
        integer :: thread_id
        thread_id = omp_get_thread_num()
#endif
        iunit = 6

        if (spawn%head(thread_id,iproc_spawn) + nthreads - spawn%head_start(nthreads-1,iproc_spawn) > spawn%block_size) then
            if (.not. spawn%error) then
                write (iunit,'(1X,"# Error: No space left in spawning array on processor",'//int_fmt(iproc,1)//',".")') iproc
                write (iunit,'(1X,"# Error: HANDE will exit at the end of this report loop.")')
                write (iunit,'(1X,"# Error: Note that spawning until the end of the report loop will be affected and&
                              & so results from this final loop may be slightly incorrect.")')
                write (iunit,'(1X,"# Error: Some reconvergence time should be allowed if continuing from a subsequent&
                              & restart file.")')
            end if
            spawn%error = .true.
        else
            ! Move to the next position in the spawning array.
            spawn%head(thread_id,iproc_spawn) = spawn%head(thread_id,iproc_spawn) + nthreads

            ! Zero it as not all fields are set.
            spawn%sdata(:,spawn%head(thread_id,iproc_spawn)) = 0_int_s

            ! Set info in spawning array.
            spawn%sdata(:spawn%bit_str_len,spawn%head(thread_id,iproc_spawn)) = int(f_new, int_s)
            spawn%sdata(spawn%bit_str_len+particle_type,spawn%head(thread_id,iproc_spawn)) = int(nspawn, int_s)
            spawn%sdata(spawn%flag_indx,spawn%head(thread_id,iproc_spawn)) = int(flag, int_s)
        end if

    end subroutine add_flagged_spawned_particle

    subroutine add_spawned_particles(f_new, nspawn, iproc_spawn, spawn)

        ! Add a set of particles to a store of spawned particles.

        ! In:
        !    f_new: determinant on which to spawn.
        !    nspawn: the (signed) number of particles of each particle type to
        !       create on the spawned determinant.
        !    iproc_spawn: processor to which f_new belongs (see assign_particle_processor).
        ! In/Out:
        !    spawn: spawn_t object to which the spanwed particle will be added.

        use parallel, only: nthreads, iproc
        use spawn_data, only: spawn_t
        use omp_lib
        use utils, only: int_fmt

        integer(i0), intent(in) :: f_new(:)
        integer(int_p), intent(in) :: nspawn(:) ! (spawn%ntypes)
        integer, intent(in) :: iproc_spawn
        type(spawn_t), intent(inout) :: spawn
        integer :: iunit
#ifndef _OPENMP
        integer, parameter :: thread_id = 0
#else
        integer :: thread_id
        thread_id = omp_get_thread_num()
#endif
        iunit = 6

        if (spawn%head(thread_id,iproc_spawn) + nthreads - spawn%head_start(nthreads-1,iproc_spawn) > spawn%block_size) then
            if (.not. spawn%error) then
                write (iunit,'(1X,"# Error: No space left in spawning array on processor",'//int_fmt(iproc,1)//',".")') iproc
                write (iunit,'(1X,"# Error: HANDE will exit at the end of this report loop.")')
                write (iunit,'(1X,"# Error: Note that spawning until the end of the report loop will be affected and&
                              & so results from this final loop may be slightly incorrect.")')
                write (iunit,'(1X,"# Error: Some reconvergence time should be allowed if continuing from a subsequent&
                              & restart file.")')
            end if
            spawn%error = .true.
        else
            ! Move to the next position in the spawning array.
            spawn%head(thread_id,iproc_spawn) = spawn%head(thread_id,iproc_spawn) + nthreads

            ! Zero it as not all fields are set.
            spawn%sdata(:,spawn%head(thread_id,iproc_spawn)) = 0_int_s

            ! Set info in spawning array.
            spawn%sdata(:spawn%bit_str_len,spawn%head(thread_id,iproc_spawn)) = int(f_new, int_s)
            spawn%sdata(spawn%bit_str_len+1:spawn%bit_str_len+spawn%ntypes,spawn%head(thread_id,iproc_spawn)) = int(nspawn, int_s)
        end if

    end subroutine add_spawned_particles

    subroutine create_spawned_particle(basis, reference, cdet, connection, nspawn, particle_type, spawn, fexcit)

        ! Create a spawned walker in the spawned walkers lists.
        ! The current position in the spawning array is updated.

        ! In:
        !    basis: information about the single-particle basis.
        !    reference: current reference determinant.
        !    cdet: info on the current determinant (cdet) that we will spawn
        !        from.
        !    connection: excitation connecting the current determinant to its
        !        offspring.  Note that the perm field is not used.  Ignored if fexcit is
        !        given.
        !    nspawn: the (signed) number of particles to create on the
        !        spawned determinant.
        !    particle_type: the index of particle type to be created.
        !    fexcit (optional): bit string representation of the determinant spawned onto.
        ! In/Out:
        !    spawn: spawn_t object to which the spawned particle will be added.

        use parallel, only: nprocs

        use basis_types, only: basis_t
        use determinant_data, only: det_info_t
        use excitations, only: excit_t, create_excited_det
        use spawn_data, only: spawn_t
        use reference_determinant, only: reference_t

        type(basis_t), intent(in) :: basis
        type(reference_t), intent(in) :: reference
        type(det_info_t), intent(in) :: cdet
        type(excit_t), intent(in) :: connection
        integer(int_p), intent(in) :: nspawn
        integer, intent(in) :: particle_type
        integer(i0), intent(in), target, optional :: fexcit(:)
        type(spawn_t), intent(inout) :: spawn

        integer(i0), target :: f_local(basis%tot_string_len)
        integer(i0), pointer :: f_new(:)
        integer :: iproc_spawn, slot

        if (present(fexcit)) then
            f_new => fexcit
        else
            call create_excited_det(basis, cdet%f, connection, f_local)
            f_new => f_local
        end if

        call assign_particle_processor(f_new, spawn%bit_str_nbits, spawn%hash_seed, spawn%hash_shift, spawn%move_freq, nprocs, &
                                       iproc_spawn, slot, spawn%proc_map%map, spawn%proc_map%nslots)

        call add_spawned_particle(f_new, nspawn, particle_type, iproc_spawn, spawn)

    end subroutine create_spawned_particle

    subroutine create_spawned_particle_initiator(basis, reference, cdet, connection, nspawn, particle_type, spawn, fexcit)

        ! Create a spawned walker in the spawned walkers lists.
        ! The current position in the spawning array is updated.

        ! In:
        !    basis: information about the single-particle basis.
        !    reference: current reference determinant.
        !    cdet: info on the current determinant (cdet) that we will spawn
        !        from.
        !    connection: excitation connecting the current determinant to its
        !        offspring.  Note that the perm field is not used.  Ignored if fexcit is
        !        given.
        !    nspawn: the (signed) number of particles to create on the
        !        spawned determinant.
        !    particle_type: the index of particle type to be created.
        !    fexcit (optional): bit string representation of the determinant spawned onto.
        ! In/Out:
        !    spawn: spawn_t object to which the spawned particle will be added.

        use parallel, only: nprocs

        use basis_types, only: basis_t
        use determinant_data, only: det_info_t
        use excitations, only: excit_t, create_excited_det
        use spawn_data, only: spawn_t
        use reference_determinant, only: reference_t

        type(basis_t), intent(in) :: basis
        type(reference_t), intent(in) :: reference
        type(det_info_t), intent(in) :: cdet
        type(excit_t), intent(in) :: connection
        integer(int_p), intent(in) :: nspawn
        integer, intent(in) :: particle_type
        integer(i0), intent(in), target, optional :: fexcit(:)
        type(spawn_t), intent(inout) :: spawn

        integer(i0), target :: f_local(basis%tot_string_len)
        integer(i0), pointer :: f_new(:)
        integer :: iproc_spawn, slot

        if (present(fexcit)) then
            f_new => fexcit
        else
            call create_excited_det(basis, cdet%f, connection, f_local)
            f_new => f_local
        end if

        call assign_particle_processor(f_new, spawn%bit_str_nbits, spawn%hash_seed, spawn%hash_shift, spawn%move_freq, nprocs, &
                                       iproc_spawn, slot, spawn%proc_map%map, spawn%proc_map%nslots)

        call add_flagged_spawned_particle(f_new, nspawn, particle_type, cdet%initiator_flag, iproc_spawn, spawn)

    end subroutine create_spawned_particle_initiator

    subroutine create_spawned_particle_truncated(basis, reference, cdet, connection, nspawn, particle_type, spawn, fexcit)

        ! Create a spawned walker in the spawned walkers lists.
        ! The current position in the spawning array is updated.

        ! In:
        !    basis: information about the single-particle basis.
        !    reference: current reference determinant that excitation level is calculated from.
        !    cdet: info on the current determinant (cdet) that we will spawn
        !        from.
        !    connection: excitation connecting the current determinant to its
        !        offspring.  Note that the perm field is not used.  Ignored if fexcit is
        !        given.
        !    nspawn: the (signed) number of particles to create on the
        !        spawned determinant.
        !    particle_type: the index of particle type to be created.
        !    fexcit (optional): bit string representation of the determinant spawned onto.
        ! In/Out:
        !    spawn: spawn_t object to which the spawned particle will be added.

        use parallel, only: nprocs

        use basis_types, only: basis_t
        use determinant_data, only: det_info_t
        use excitations, only: excit_t, create_excited_det, get_excitation_level
        use spawn_data, only: spawn_t
        use reference_determinant, only: reference_t

        type(basis_t), intent(in) :: basis
        type(reference_t), intent(in) :: reference
        type(det_info_t), intent(in) :: cdet
        type(excit_t), intent(in) :: connection
        integer(int_p), intent(in) :: nspawn
        integer, intent(in) :: particle_type
        integer(i0), intent(in), target, optional :: fexcit(:)
        type(spawn_t), intent(inout) :: spawn

        integer(i0), target :: f_local(basis%tot_string_len)
        integer(i0), pointer :: f_new(:)
        integer :: iproc_spawn, slot

        if (present(fexcit)) then
            f_new => fexcit
        else
            call create_excited_det(basis, cdet%f, connection, f_local)
            f_new => f_local
        end if

        ! Only accept spawning if it's within the truncation level.
        if (get_excitation_level(reference%hs_f0(:basis%bit_string_len), f_new(:basis%bit_string_len)) <= reference%ex_level) then

            call assign_particle_processor(f_new, spawn%bit_str_nbits, spawn%hash_seed, spawn%hash_shift, spawn%move_freq, nprocs, &
                                           iproc_spawn, slot, spawn%proc_map%map, spawn%proc_map%nslots)

            call add_spawned_particle(f_new, nspawn, particle_type, iproc_spawn, spawn)

        end if

    end subroutine create_spawned_particle_truncated

    subroutine create_spawned_particle_initiator_truncated(basis, reference, cdet, connection, nspawn, particle_type, &
                                                           spawn, fexcit)

        ! Create a spawned walker in the spawned walkers lists.
        ! The current position in the spawning array is updated.

        ! In:
        !    basis: information about the single-particle basis.
        !    reference: current reference determinant.
        !    cdet: info on the current determinant (cdet) that we will spawn
        !        from.
        !    connection: excitation connecting the current determinant to its
        !        offspring.  Note that the perm field is not used.  Ignored if fexcit is
        !        given.
        !    nspawn: the (signed) number of particles to create on the
        !        spawned determinant.
        !    particle_type: the index of particle type to be created.
        !    fexcit (optional): bit string representation of the determinant spawned onto.
        ! In/Out:
        !    spawn: spawn_t object to which the spawned particle will be added.

        use parallel, only: nprocs

        use basis_types, only: basis_t
        use determinant_data, only: det_info_t
        use excitations, only: excit_t, create_excited_det, get_excitation_level
        use spawn_data, only: spawn_t
        use reference_determinant, only: reference_t

        type(basis_t), intent(in) :: basis
        type(reference_t), intent(in) :: reference
        type(det_info_t), intent(in) :: cdet
        type(excit_t), intent(in) :: connection
        integer(int_p), intent(in) :: nspawn
        integer, intent(in) :: particle_type
        integer(i0), intent(in), target, optional :: fexcit(:)
        type(spawn_t), intent(inout) :: spawn

        integer(i0), target :: f_local(basis%tot_string_len)
        integer(i0), pointer :: f_new(:)
        integer :: iproc_spawn, slot

        if (present(fexcit)) then
            f_new => fexcit
        else
            call create_excited_det(basis, cdet%f, connection, f_local)
            f_new => f_local
        end if

        ! Only accept spawning if it's within the truncation level.
        if (get_excitation_level(reference%hs_f0, f_new) <= reference%ex_level) then

            call assign_particle_processor(f_new, spawn%bit_str_nbits, spawn%hash_seed, spawn%hash_shift, spawn%move_freq, nprocs, &
                                           iproc_spawn, slot, spawn%proc_map%map, spawn%proc_map%nslots)

            call add_flagged_spawned_particle(f_new, nspawn, particle_type, cdet%initiator_flag, iproc_spawn, spawn)

        end if

    end subroutine create_spawned_particle_initiator_truncated

    subroutine create_spawned_particle_ras(basis, reference, cdet, connection, nspawn, particle_type, spawn, fexcit)

        ! Create a spawned walker in the spawned walkers lists.
        ! The current position in the spawning array is updated.

        ! In:
        !    basis: information about the single-particle basis.
        !    reference: current reference determinant.
        !    cdet: info on the current determinant (cdet) that we will spawn
        !        from.
        !    connection: excitation connecting the current determinant to its
        !        offspring.  Note that the perm field is not used.  Ignored if fexcit is
        !        given.
        !    nspawn: the (signed) number of particles to create on the
        !        spawned determinant.
        !    particle_type: the index of particle type to be created.
        !    fexcit (optional): bit string representation of the determinant spawned onto.
        ! In/Out:
        !    spawn: spawn_t object to which the spawned particle will be added.

        use parallel, only: nprocs

        use basis_types, only: basis_t
        use bit_utils, only: count_set_bits
        use calc, only: ras1, ras3, ras1_min, ras3_max
        use determinant_data, only: det_info_t
        use excitations, only: excit_t, create_excited_det, get_excitation_level, in_ras
        use spawn_data, only: spawn_t
        use reference_determinant, only: reference_t

        type(basis_t), intent(in) :: basis
        type(reference_t), intent(in) :: reference
        type(det_info_t), intent(in) :: cdet
        type(excit_t), intent(in) :: connection
        integer(int_p), intent(in) :: nspawn
        integer, intent(in) :: particle_type
        integer(i0), intent(in), target, optional :: fexcit(:)
        type(spawn_t), intent(inout) :: spawn

        integer(i0), target :: f_local(basis%tot_string_len)
        integer(i0), pointer :: f_new(:)
        integer :: iproc_spawn, slot

        if (present(fexcit)) then
            f_new => fexcit
        else
            call create_excited_det(basis, cdet%f, connection, f_local)
            f_new => f_local
        end if

        ! Only accept spawning if it's within the RAS space.
        if (in_ras(ras1, ras3, ras1_min, ras3_max, f_new)) then

            call assign_particle_processor(f_new, spawn%bit_str_nbits, spawn%hash_seed, spawn%hash_shift, spawn%move_freq, nprocs, &
                                           iproc_spawn, slot, spawn%proc_map%map, spawn%proc_map%nslots)

            call add_spawned_particle(f_new, nspawn, particle_type, iproc_spawn, spawn)

        end if

    end subroutine create_spawned_particle_ras

    subroutine create_spawned_particle_initiator_ras(basis, reference, cdet, connection, nspawn, particle_type, &
                                                      spawn, fexcit)

        ! Create a spawned walker in the spawned walkers lists.
        ! The current position in the spawning array is updated.

        ! In:
        !    basis: information about the single-particle basis.
        !    reference: current reference determinant.
        !    cdet: info on the current determinant (cdet) that we will spawn
        !        from.
        !    connection: excitation connecting the current determinant to its
        !        offspring.  Note that the perm field is not used.  Ignored if fexcit is
        !        given.
        !    nspawn: the (signed) number of particles to create on the
        !        spawned determinant.
        !    particle_type: the index of particle type to be created.
        !    fexcit (optional): bit string representation of the determinant spawned onto.
        ! In/Out:
        !    spawn: spawn_t object to which the spawned particle will be added.

        use parallel, only: nprocs

        use basis_types, only: basis_t
        use bit_utils, only: count_set_bits
        use calc, only: ras1, ras3, ras1_min, ras3_max
        use determinant_data, only: det_info_t
        use excitations, only: excit_t, create_excited_det, get_excitation_level, in_ras
        use spawn_data, only: spawn_t
        use reference_determinant, only: reference_t

        type(basis_t), intent(in) :: basis
        type(reference_t), intent(in) :: reference
        type(det_info_t), intent(in) :: cdet
        type(excit_t), intent(in) :: connection
        integer(int_p), intent(in) :: nspawn
        integer, intent(in) :: particle_type
        integer(i0), intent(in), target, optional :: fexcit(:)
        type(spawn_t), intent(inout) :: spawn

        integer(i0), target :: f_local(basis%tot_string_len)
        integer(i0), pointer :: f_new(:)
        integer :: iproc_spawn, slot

        if (present(fexcit)) then
            f_new => fexcit
        else
            call create_excited_det(basis, cdet%f, connection, f_local)
            f_new => f_local
        end if

        ! Only accept spawning if it's within the RAS space.
        if (in_ras(ras1, ras3, ras1_min, ras3_max, f_new)) then

            call assign_particle_processor_dmqmc(f_new, spawn%bit_str_nbits, basis%info_string_len, spawn%hash_seed, &
                                                 spawn%hash_shift, spawn%move_freq, &
                                                 nprocs, iproc_spawn, slot, spawn%proc_map%map, spawn%proc_map%nslots)

            call add_flagged_spawned_particle(f_new, nspawn, particle_type, cdet%initiator_flag, iproc_spawn, spawn)

        end if

    end subroutine create_spawned_particle_initiator_ras

    subroutine create_spawned_particle_density_matrix(basis, reference, cdet, connection, nspawn, &
                                                      spawning_end, particle_type, spawn)

        ! Create a spawned walker in the spawned walkers lists.
        ! The current position in the spawning array is updated.

        ! In:
        !    basis: information about the single-particle basis.
        !    reference: current reference determinant defining the
        !         accessible region of the Hilbert space.
        !    cdet: det_info_t object containing bit string representations of
        !        determinants which we are spawning from and to.
        !    connection: excitation connecting the current determinant to its
        !        offspring.  Note that the perm field is not used.
        !    nspawn: the (signed) number of particles to create on the
        !        spawned determinant.
        !    spawning_end: Specifies which 'end' we are spawning from
        !        currently, ie, if the elements of the density matrix are
        !        \rho_{i,j}, are we spawning from the i end, 1, or the j end, 2.
        !    particle_type: the index of particle type to be created.
        ! In/Out:
        !    spawn: spawn_t object to which the spawned particle will be added.

        use basis_types, only: basis_t
        use excitations, only: excit_t, create_excited_det
        use parallel, only: nprocs
        use reference_determinant, only: reference_t
        use determinant_data, only: det_info_t
        use spawn_data, only: spawn_t

        type(basis_t), intent(in) :: basis
        type(reference_t), intent(in) :: reference
        type(det_info_t), intent(in) :: cdet
        integer(int_p), intent(in) :: nspawn
        integer, intent(in) :: spawning_end
        integer, intent(in) :: particle_type
        type(spawn_t), intent(inout) :: spawn
        type(excit_t), intent(in) :: connection

        integer(i0) :: f_new(basis%tot_string_len)
        integer(i0) :: f_new_tot(basis%tensor_label_len)

        ! DMQMC is not yet OpenMP parallelised.
        !integer, parameter :: thread_id = 0

        integer :: iproc_spawn, slot

        ! Create bit string of new determinant. The entire two-ended
        ! bitstring is eventually stored in f_new_tot.
        call create_excited_det(basis, cdet%f, connection, f_new)

        f_new_tot = 0_i0
        if (spawning_end==1) then
            f_new_tot(:basis%tot_string_len) = f_new
            f_new_tot((basis%tot_string_len+1):(basis%tensor_label_len)) = cdet%f2
        else
            f_new_tot(:basis%tot_string_len) = cdet%f2
            f_new_tot((basis%tot_string_len+1):(basis%tensor_label_len)) = f_new
        end if

        call assign_particle_processor_dmqmc(f_new_tot, spawn%bit_str_nbits, basis%info_string_len, spawn%hash_seed, &
                                             spawn%hash_shift, spawn%move_freq, &
                                             nprocs, iproc_spawn, slot, spawn%proc_map%map, spawn%proc_map%nslots)

        call add_spawned_particle(f_new_tot, nspawn, particle_type, iproc_spawn, spawn)

    end subroutine create_spawned_particle_density_matrix

    subroutine create_spawned_particle_density_matrix_initiator(basis, reference, cdet, connection, nspawn, &
                                                                spawning_end, particle_type, spawn)

        ! Create a spawned walker in the spawned walkers lists.
        ! The current position in the spawning array is updated.

        ! In:
        !    basis: information about the single-particle basis.
        !    reference: current reference determinant defining the
        !         accessible region of the Hilbert space.
        !    cdet: det_info_t object containing bit string representations of
        !        determinants which we are spawning from and to.
        !    connection: excitation connecting the current determinant to its
        !        offspring.  Note that the perm field is not used.
        !    nspawn: the (signed) number of particles to create on the
        !        spawned determinant.
        !    spawning_end: Specifies which 'end' we are spawning from
        !        currently, ie, if the elements of the density matrix are
        !        \rho_{i,j}, are we spawning from the i end, 1, or the j end, 2.
        !    particle_type: the index of particle type to be created.
        ! In/Out:
        !    spawn: spawn_t object to which the spawned particle will be added.

        use basis_types, only: basis_t
        use errors, only: stop_all
        use excitations, only: excit_t, create_excited_det
        use parallel, only: nprocs
        use reference_determinant, only: reference_t
        use determinant_data, only: det_info_t
        use spawn_data, only: spawn_t

        type(basis_t), intent(in) :: basis
        type(reference_t), intent(in) :: reference
        type(det_info_t), intent(in) :: cdet
        integer(int_p), intent(in) :: nspawn
        integer, intent(in) :: spawning_end
        integer, intent(in) :: particle_type
        type(spawn_t), intent(inout) :: spawn
        type(excit_t), intent(in) :: connection

        integer(i0) :: f_new(basis%tot_string_len)
        integer(i0) :: f_new_tot(basis%tensor_label_len)

        ! DMQMC is not yet OpenMP parallelised.
        !integer, parameter :: thread_id = 0

        integer :: iproc_spawn, slot

        ! Create bit string of new determinant. The entire two-ended
        ! bitstring is eventually stored in f_new_tot.
        call create_excited_det(basis, cdet%f, connection, f_new)

        f_new_tot = 0_i0
        if (spawning_end==1) then
            f_new_tot(:basis%tot_string_len) = f_new
            f_new_tot((basis%tot_string_len+1):(basis%tensor_label_len)) = cdet%f2
        else
            f_new_tot(:basis%tot_string_len) = cdet%f2
            f_new_tot((basis%tot_string_len+1):(basis%tensor_label_len)) = f_new
        end if


        call assign_particle_processor_dmqmc(f_new_tot, spawn%bit_str_nbits, basis%info_string_len, spawn%hash_seed, &
                                             spawn%hash_shift, spawn%move_freq, &
                                             nprocs, iproc_spawn, slot, spawn%proc_map%map, spawn%proc_map%nslots)

        call add_flagged_spawned_particle(f_new_tot, nspawn, particle_type, cdet%initiator_flag, iproc_spawn, spawn)

    end subroutine create_spawned_particle_density_matrix_initiator

    subroutine create_spawned_particle_half_density_matrix(basis, reference, cdet, connection, nspawn, &
                                                           spawning_end, particle_type, spawn)

        ! Create a spawned walker in the spawned walkers lists.
        ! If walker tries to spawn in the lower triangle of density matrix
        ! then reflect it to upper triangle by swapping bit strings for the
        ! two ends. The current position in the spawning array is updated.

        ! In:
        !    basis: information about the single-particle basis.
        !    reference: current reference determinant defining the
        !         accessible region of the Hilbert space.
        !    cdet: det_info_t object containing bit string representations of
        !        determinants which we are spawning from and to.
        !    connection: excitation connecting the current determinant to its
        !        offspring.  Note that the perm field is not used.
        !    nspawn: the (signed) number of particles to create on the
        !        spawned determinant.
        !    spawning_end: Specifies which 'end' we are spawning from
        !        currently, ie, if the elements of the density matrix are
        !        \rho_{i,j}, are we spawning from the i end, 1, or the j end, 2.
        !    particle_type: the index of particle type to be created.
        ! In/Out:
        !    spawn: spawn_t object to which the spawned particle will be added.

        use bit_utils, only: bit_str_cmp
        use basis_types, only: basis_t
        use excitations, only: excit_t, create_excited_det
        use determinant_data, only: det_info_t
        use parallel, only: nprocs
        use reference_determinant, only: reference_t
        use spawn_data, only: spawn_t

        type(basis_t), intent(in) :: basis
        type(reference_t), intent(in) :: reference
        type(det_info_t), intent(in) :: cdet
        integer(int_p), intent(in) :: nspawn
        integer, intent(in) :: spawning_end
        integer, intent(in) :: particle_type
        type(spawn_t), intent(inout) :: spawn
        type(excit_t), intent(in) :: connection

        integer(i0) :: f_new(basis%tot_string_len)
        integer(i0) :: f_new_tot(basis%tensor_label_len)

        ! DMQMC is not yet OpenMP parallelised.
        !integer, parameter :: thread_id = 0

        integer :: iproc_spawn, slot

        ! Create bit string of new determinant. The entire two-ended
        ! bitstring is eventually stored in f_new_tot.
        call create_excited_det(basis, cdet%f, connection, f_new)
        f_new_tot = 0_i0

        ! Test to see whether the new determinant resides in the upper
        ! triangle of the density matrix. If so keep bit string ends
        ! as they are. If not then swap bitstring ends so that the
        ! new psips are reflected into the upper triangle of the density
        ! matrix as they try to spawn.
        if (bit_str_cmp(f_new, cdet%f2) == -1) then
            f_new_tot(:basis%tot_string_len) = f_new
            f_new_tot((basis%tot_string_len+1):(basis%tensor_label_len)) = cdet%f2
        else
            f_new_tot(:basis%tot_string_len) = cdet%f2
            f_new_tot((basis%tot_string_len+1):(basis%tensor_label_len)) = f_new
        end if

        call assign_particle_processor_dmqmc(f_new_tot, spawn%bit_str_nbits, basis%info_string_len, spawn%hash_seed, &
                                             spawn%hash_shift, spawn%move_freq, &
                                             nprocs, iproc_spawn, slot, spawn%proc_map%map, spawn%proc_map%nslots)

        call add_spawned_particle(f_new_tot, nspawn, particle_type, iproc_spawn, spawn)

    end subroutine create_spawned_particle_half_density_matrix

    subroutine create_spawned_particle_half_density_matrix_initiator(basis, reference, cdet, connection, nspawn, &
                                                           spawning_end, particle_type, spawn)

        ! Create a spawned walker in the spawned walkers lists.
        ! If walker tries to spawn in the lower triangle of density matrix
        ! then reflect it to upper triangle by swapping bit strings for the
        ! two ends. The current position in the spawning array is updated.

        ! In:
        !    basis: information about the single-particle basis.
        !    reference: current reference determinant defining the
        !         accessible region of the Hilbert space.
        !    cdet: det_info_t object containing bit string representations of
        !        determinants which we are spawning from and to.
        !    connection: excitation connecting the current determinant to its
        !        offspring.  Note that the perm field is not used.
        !    nspawn: the (signed) number of particles to create on the
        !        spawned determinant.
        !    spawning_end: Specifies which 'end' we are spawning from
        !        currently, ie, if the elements of the density matrix are
        !        \rho_{i,j}, are we spawning from the i end, 1, or the j end, 2.
        !    particle_type: the index of particle type to be created.
        ! In/Out:
        !    spawn: spawn_t object to which the spawned particle will be added.

        use bit_utils, only: bit_str_cmp
        use basis_types, only: basis_t
        use excitations, only: excit_t, create_excited_det
        use determinant_data, only: det_info_t
        use parallel, only: nprocs
        use reference_determinant, only: reference_t
        use spawn_data, only: spawn_t

        type(basis_t), intent(in) :: basis
        type(reference_t), intent(in) :: reference
        type(det_info_t), intent(in) :: cdet
        integer(int_p), intent(in) :: nspawn
        integer, intent(in) :: spawning_end
        integer, intent(in) :: particle_type
        type(spawn_t), intent(inout) :: spawn
        type(excit_t), intent(in) :: connection

        integer(i0) :: f_new(basis%tot_string_len)
        integer(i0) :: f_new_tot(basis%tensor_label_len)

        ! DMQMC is not yet OpenMP parallelised.
        !integer, parameter :: thread_id = 0

        integer :: iproc_spawn, slot

        ! Create bit string of new determinant. The entire two-ended
        ! bitstring is eventually stored in f_new_tot.
        call create_excited_det(basis, cdet%f, connection, f_new)
        f_new_tot = 0_i0

        ! Test to see whether the new determinant resides in the upper
        ! triangle of the density matrix. If so keep bit string ends
        ! as they are. If not then swap bitstring ends so that the
        ! new psips are reflected into the upper triangle of the density
        ! matrix as they try to spawn.
        if (bit_str_cmp(f_new, cdet%f2) == -1) then
            f_new_tot(:basis%tot_string_len) = f_new
            f_new_tot((basis%tot_string_len+1):(basis%tensor_label_len)) = cdet%f2
        else
            f_new_tot(:basis%tot_string_len) = cdet%f2
            f_new_tot((basis%tot_string_len+1):(basis%tensor_label_len)) = f_new
        end if

        call assign_particle_processor_dmqmc(f_new_tot, spawn%bit_str_nbits, basis%info_string_len, spawn%hash_seed, &
                                             spawn%hash_shift, spawn%move_freq, &
                                             nprocs, iproc_spawn, slot, spawn%proc_map%map, spawn%proc_map%nslots)

        call add_flagged_spawned_particle(f_new_tot, nspawn, particle_type, cdet%initiator_flag, iproc_spawn, spawn)

    end subroutine create_spawned_particle_half_density_matrix_initiator

    subroutine create_spawned_particle_truncated_half_density_matrix(basis, reference, cdet, connection, nspawn, &
                                                                          spawning_end, particle_type, spawn)

        ! Create a spawned walker in the spawned walkers lists.
        ! The current position in the spawning array is updated.

        ! A spawned walker is only created on (f1', f2) if f1' and f2 do not differ by
        ! more than reference%ex_level basis functions, where f1' is obtained by
        ! applying the connection to f1.

        ! Note: This is the half density matrix version of create_spawned_particle_truncated_density_matrix
        ! It works in an ientical way apart from attempts to spawn on the lower triangle of the
        ! density matrix are reflected so that they are spawned on the upper triangle of the
        ! density matrix.

        ! In:
        !    basis: information about the single-particle basis.
        !    reference: current reference determinant defining the
        !         accessible region of the Hilbert space.
        !    cdet: det_info_t object containing bit string representations of
        !        determinants which we are spawning from and to.
        !    connection: excitation connecting the current determinant to its
        !        offspring.  Note that the perm field is not used.
        !    nspawn: the (signed) number of particles to create on the
        !        spawned determinant.
        !    spawning_end: Specifies which 'end' we are spawning from
        !        currently, ie, if the elements of the density matrix are
        !        \rho_{i,j}, are we spawning from the i end, 1, or the j end, 2.
        !    particle_type: the index of particle type to be created.
        ! In/Out:
        !    spawn: spawn_t object to which the spawned particle will be added.

        use bit_utils, only: bit_str_cmp
        use basis_types, only: basis_t
        use excitations, only: excit_t, create_excited_det, get_excitation_level
        use determinant_data, only: det_info_t
        use parallel, only: nprocs
        use reference_determinant, only: reference_t
        use spawn_data, only: spawn_t

        type(basis_t), intent(in) :: basis
        type(reference_t), intent(in) :: reference
        type(det_info_t), intent(in) :: cdet
        integer(int_p), intent(in) :: nspawn
        integer, intent(in) :: spawning_end
        integer, intent(in) :: particle_type
        type(spawn_t), intent(inout) :: spawn
        type(excit_t), intent(in) :: connection

        integer(i0) :: f_new(basis%tot_string_len)
        integer(i0) :: f_new_tot(basis%tensor_label_len)

        ! DMQMC is not yet OpenMP parallelised.
        !integer, parameter :: thread_id = 0

        integer :: iproc_spawn, slot

        ! Create bit string of new determinant. The entire two-ended
        ! bitstring is eventually stored in f_new_tot.
        call create_excited_det(basis, cdet%f, connection, f_new)

        if (get_excitation_level(cdet%f2, f_new) <= reference%ex_level) then

            f_new_tot = 0_i0
            ! Test to see whether the new determinant resides in the upper
            ! triangle of the density matrix. If so keep bit string ends
            ! as they are. If not then swap bitstring ends so that the
            ! new psips are reflected into the upper triangle of the density
            ! matrix as they try to spawn.
            if (bit_str_cmp(f_new, cdet%f2) == -1) then
                f_new_tot(:basis%tot_string_len) = f_new
                f_new_tot((basis%tot_string_len+1):(basis%tensor_label_len)) = cdet%f2
            else
                f_new_tot(:basis%tot_string_len) = cdet%f2
                f_new_tot((basis%tot_string_len+1):(basis%tensor_label_len)) = f_new
            end if

            call assign_particle_processor_dmqmc(f_new_tot, spawn%bit_str_nbits, basis%info_string_len, spawn%hash_seed, &
                                                 spawn%hash_shift, &
                                                 spawn%move_freq, nprocs, iproc_spawn, slot, spawn%proc_map%map, &
                                                 spawn%proc_map%nslots)

            call add_spawned_particle(f_new_tot, nspawn, particle_type, iproc_spawn, spawn)

        end if

    end subroutine create_spawned_particle_truncated_half_density_matrix

    subroutine create_spawned_particle_truncated_density_matrix(basis, reference, cdet, connection, &
                                                                nspawn, spawning_end, particle_type, spawn)

        ! Create a spawned walker in the spawned walkers lists.
        ! The current position in the spawning array is updated.

        ! A spawned walker is only created on (f1', f2) if f1' and f2 do not
        ! differ by more than reference%ex_level basis functions, where f1' is
        ! obtained by applying the connection to f1.

        ! In:
        !    basis: information about the single-particle basis.
        !    reference: current reference determinant defining the
        !         accessible region of the Hilbert space.
        !    cdet: det_info_t object containing bit string representations of
        !        determinants which we are spawning from and to.
        !    connection: excitation connecting the current determinant to its
        !        offspring.  Note that the perm field is not used.
        !    nspawn: the (signed) number of particles to create on the
        !        spawned determinant.
        !    spawning_end: Specifies which 'end' we are spawning from
        !        currently, ie, if the elements of the density matrix are
        !        \rho_{i,j}, are we spawning from the i end, 1, or the j end, 2.
        !    particle_type: the index of particle type to be created.
        ! In/Out:
        !    spawn: spawn_t object to which the spawned particle will be added.

        use basis_types, only: basis_t
        use excitations, only: excit_t, create_excited_det, get_excitation_level
        use determinant_data, only: det_info_t
        use parallel, only: nprocs
        use reference_determinant, only: reference_t
        use spawn_data, only: spawn_t

        type(basis_t), intent(in) :: basis
        type(reference_t), intent(in) :: reference
        type(det_info_t), intent(in) :: cdet
        integer(int_p), intent(in) :: nspawn
        integer, intent(in) :: spawning_end
        integer, intent(in) :: particle_type
        type(spawn_t), intent(inout) :: spawn
        type(excit_t), intent(in) :: connection

        integer(i0) :: f_new(basis%tot_string_len)
        integer(i0) :: f_new_tot(basis%tensor_label_len)

        ! DMQMC is not yet OpenMP parallelised.
        !integer, parameter :: thread_id = 0

        integer :: iproc_spawn, slot

        ! Create bit string of new determinant. The entire two-ended
        ! bitstring is eventually stored in f_new_tot.
        call create_excited_det(basis, cdet%f, connection, f_new)

        if (get_excitation_level(cdet%f2, f_new) <= reference%ex_level) then

            f_new_tot = 0_i0
            if (spawning_end==1) then
                f_new_tot(:basis%tot_string_len) = f_new
                f_new_tot((basis%tot_string_len+1):(basis%tensor_label_len)) = cdet%f2
            else
                f_new_tot(:basis%tot_string_len) = cdet%f2
                f_new_tot((basis%tot_string_len+1):(basis%tensor_label_len)) = f_new
            end if

            call assign_particle_processor_dmqmc(f_new_tot, spawn%bit_str_nbits, basis%info_string_len, spawn%hash_seed, &
                                                 spawn%hash_shift, &
                                                 spawn%move_freq, nprocs, iproc_spawn, slot, spawn%proc_map%map, &
                                                 spawn%proc_map%nslots)

            call add_spawned_particle(f_new_tot, nspawn, particle_type, iproc_spawn, spawn)

        end if

    end subroutine create_spawned_particle_truncated_density_matrix

    subroutine create_spawned_particle_rdm(f1, f2, nspawn_in, particle_type, rdm_spawn)

        ! Create a spawned walker in the spawned walkers lists.
        ! The current position in the spawning array is updated.

        ! In:
        !    f1: the first bitstring label, representing the first density
        !        matrix index.
        !    f2: the second bitstring label, representing the second density
        !        matrix index.
        !    nspawn: the (signed) number of particles to create on the
        !        spawned determinant.
        !    particle_type: the index of particle type to be created.
        ! In/Out:
        !    rdm_spawn: rdm_spawn_t object to which the spanwed particle
        !        will be added.

        use bit_utils, only: operator(.bitstrgt.)
        use dmqmc_data, only: rdm_spawn_t
        use errors, only: stop_all
        use parallel, only: iproc, nprocs, nthreads
        use hash_table, only: hash_table_pos_t, lookup_hash_table_entry
        use hash_table, only: assign_hash_table_entry
        use utils, only: int_fmt

        integer(i0), intent(in) :: f1(:), f2(:)
        integer(int_p), intent(in) :: nspawn_in
        integer, intent(in) :: particle_type
        type(rdm_spawn_t), intent(inout) :: rdm_spawn

        integer(int_p) :: nspawn
        integer(i0) :: f_new_tot(2*size(f1))
        integer :: iproc_spawn, slot, rdm_bl
        ! WARNING!  The below algorithm is *not* suitable for conversion to
        ! thread-safety as each thread could be spawning onto the same RDM
        ! element, yet the hash table requires a given element to exist in one
        ! (and only one) location, which is not compatible with how the threaded
        ! spawning arrays work.
        integer, parameter :: thread_id = 0

        type(hash_table_pos_t) :: pos
        logical :: hit
        integer :: err_code, iunit

        iunit = 6

        rdm_bl = size(f1)

        associate(spawn=>rdm_spawn%spawn, ht=>rdm_spawn%ht, bsl=>rdm_spawn%spawn%bit_str_len)

            nspawn = nspawn_in
            f_new_tot = 0_i0

            ! Symmetry is enforced on the RDM in the following.
            if (f1 .bitstrgt. f2) then
                ! If below the diagonal, swap the bitstrings so that the spawning occurs above it.
                f_new_tot(:rdm_bl) = f2
                f_new_tot(rdm_bl+1:2*rdm_bl) = f1
            else
                f_new_tot(:rdm_bl) = f1
                f_new_tot(rdm_bl+1:2*rdm_bl) = f2
                if (all(f1 == f2)) then
                    ! Because off-diagonal elements have been doubled (elements above the diagonal taking
                    ! contributions from both below and above it), we must double the diagonal elements too.
                    nspawn = nspawn*2
                end if
            end if

            ! Can just hash everything as RDMs don't enter the Markov chain.
            call assign_particle_processor(f_new_tot, 2*i0_length*rdm_bl, spawn%hash_seed, spawn%hash_shift, spawn%move_freq, &
                                          nprocs, iproc_spawn, slot, spawn%proc_map%map, spawn%proc_map%nslots)

            call lookup_hash_table_entry(ht, f_new_tot, pos, hit)

            if (hit) then
                associate(indx => ht%table(pos%ientry,pos%islot))
                    ! Direct annihilation/cancellation in spawning array.
                    spawn%sdata(bsl+particle_type,indx) = spawn%sdata(bsl+particle_type,indx) + int(nspawn, int_s)
                end associate
            else
                ! Move to the next position in the spawning array.
                call assign_hash_table_entry(ht, pos%islot, pos, err_code)
                if (err_code /= 0) then
                    write(iunit,'(1X,a9,'//int_fmt(err_code,1)//')') 'err_code:', err_code
                    call stop_all('create_spawned_particle_rdm','Error in assigning hash &
                                  &table entry.')
                end if

                ! Fix hash table to point to the head of the spawn data for this thread/processor.
                spawn%head(thread_id,iproc_spawn) = spawn%head(thread_id,iproc_spawn) + nthreads

                if (spawn%head(thread_id,iproc_spawn) + nthreads - spawn%head_start(nthreads-1,iproc_spawn) > spawn%block_size) then
                    if (.not. spawn%error) then
                        write (iunit,'(1X,"# Error: No space left in RDM spawning array on processor",'&
                                                &//int_fmt(iproc,1)//',".")') iproc
                        write (iunit,'(1X,"# Error: HANDE will exit at the end of this report loop.")')
                        write (iunit,'(1X,"# Error: Note that RDM results from this final report loop will be incorrect.")')
                    end if
                    spawn%error = .true.
                end if

                if (.not. spawn%error) then
                    ht%table(pos%ientry,pos%islot) = spawn%head(thread_id,iproc_spawn)
                    associate(indx => ht%table(pos%ientry,pos%islot))
                        ! Set info in spawning array.
                        ! Zero it as not all fields are set.
                        spawn%sdata(:,indx) = 0_int_s
                        spawn%sdata(:bsl,indx) = int(f_new_tot, int_s)
                        spawn%sdata(bsl+particle_type,indx) = int(nspawn, int_s)
                    end associate
                end if
            end if

        end associate

    end subroutine create_spawned_particle_rdm

    pure function calc_qn_spawned_weighting(sys, propagator, spawner_dfock, connection) result(weight)

        ! The step in FCIQMC-like methods can be modified by a non-identity transformation
        ! to weight the particles being created to take a quasi-Newton step.
        ! This routine determines the weight to apply to the the resulting particle from this.

        ! In:
        !   sys:        sys_t object which specifies the system
        !   propagator: propagator_t object to determine if weighting is needed
        !   spawner_dfock: \sum_i (f_i - f^0_i) where f_i (f^0_i) is the Fock eigenvalue of the i-th occupied
        !       orbital in the spawner (reference) determinant.
        !   connection: the connection (excitation) from the spawner required to make the actual spawnee.
        !
        ! Returns:
        !   weight: The weighting required.

        ! At present this uses the weight is 1/(F(spawnee)-F(reference)).
        ! If the difference in Fock energy between the reference and the spawnee is less than
        ! propagator%quasi_newton_threshold then the weight 1/(propagator%quasi_newton_value) is used instead.
    
        use qmc_data, only:  propagator_t
        use system, only: sys_t
        use determinant_data, only: det_info_t
        use excitations, only: excit_t, create_excited_det, get_excitation_level

        real(p) :: weight
        type(sys_t), intent(in) :: sys
        type(propagator_t), intent(in) :: propagator
        real(p), intent(in) :: spawner_dfock
        type(excit_t), intent(in) :: connection
        real(p) :: diagel
        integer :: iel

        if (propagator%quasi_newton) then
            diagel = spawner_dfock
            associate(basis_fns=>sys%basis%basis_fns, to=>connection%to_orb, from=>connection%from_orb)
                do iel = 1, connection%nexcit
                    diagel = diagel + basis_fns(to(iel))%sp_eigv - basis_fns(from(iel))%sp_eigv
                end do
            end associate
            if (diagel < propagator%quasi_newton_threshold) diagel = propagator%quasi_newton_value
            weight = 1.0_p / diagel
        else
            weight = 1.0_p
        end if

    end function calc_qn_spawned_weighting

    pure function calc_qn_weighting(propagator, dfock) result(weight)

        ! In:
        !    propagator: propagator_t object containing Quasi-Newton parameters.
        !    dfock: difference in the Fock energy of a given determinant and the reference, i.e. \sum_i (f_i - f^0_i).
        ! Returns:
        !     Weighting for the determinant.

        ! If Quasi-Newton is disabled, the weight is unity.  Otherwise, we use a simple weight 1/dfock.  If dfock is
        ! less than quasi_newton_threshold, 1/quasi_newton_value is used instead.

        ! See also calc_qn_spawned_weighting.

        use qmc_data, only:  propagator_t

        real(p) :: weight
        type(propagator_t), intent(in) :: propagator
        real(p), intent(in) :: dfock

        if (propagator%quasi_newton) then
            if (dfock < propagator%quasi_newton_threshold) then
                weight = 1.0_p / propagator%quasi_newton_value
            else
                weight = 1.0_p / dfock
            end if
        else
            weight = 1.0_p
        end if

    end function calc_qn_weighting

    subroutine update_p_single_double_data(nexcit, hmatel, spawn_pgen, pattempt_single, pattempt_double, complx, loc_accum)
        
        ! Update h_pgen_singles_sum/h_pgen_doubles_sum (the sum of pattempt_single*hmatel/spawn_pgen
        ! for a single/double excitation), as well as excit_gen_singles/excit_gen_doubles, the number
        ! of single/double excitations.

        ! In:
        !    nexcit: the order of the excitation (1 for single, 2 for double)
        !    hmatel: hamiltonian matrix element
        !    spawn_pgen: pgen as it comes out of the excitation generator, probability of choosing
        !            a certain combination of orbitals for excitation.
        !    complx: true if populations are complex.
        !    pattempt_{single,double}: probability of a {single,double} excitation.
        ! In/Out:
        !    loc_accum: accumulates data for updating pattempt_single

        use hamiltonian_data, only: hmatel_t
        use excit_gens, only: p_single_double_coll_t

        integer, intent(in) :: nexcit
        type(hmatel_t), intent(in) :: hmatel
        real(p), intent(in) :: spawn_pgen, pattempt_single, pattempt_double
        logical, intent(in) :: complx
        type(p_single_double_coll_t), intent(inout) :: loc_accum

        real(p) :: hmatel_loc

        if (complx) then
            hmatel_loc = abs(hmatel%c)
        else
            hmatel_loc = abs(hmatel%r)
        end if

        if (nexcit == 1) then
            call update_p_single_double_data_helper(loc_accum%h_pgen_singles_sum, loc_accum%excit_gen_singles, &
                loc_accum%overflow_loc, hmatel_loc, spawn_pgen, pattempt_single)
        
        ! [todo] - should this be an else? Using else if is another check but is it necessary?
        else if (nexcit == 2) then
            call update_p_single_double_data_helper(loc_accum%h_pgen_doubles_sum, loc_accum%excit_gen_doubles, &
                loc_accum%overflow_loc, hmatel_loc, spawn_pgen, pattempt_double)
        end if
    
    end subroutine update_p_single_double_data

    subroutine update_p_single_double_data_helper(h_pgen_sd_sum, excit_gen_sd, overflow_loc, hmatel_loc, &
            spawn_pgen, pattempt_sd)
        
        ! Part of update_p_single_double_data function. Separate to avoid too much code duplication.

        ! In:
        !   hmatel_loc: either abs(hmatel%c) or abs(hmatel%r)
        !   spawn_pgen: spawn probability (includes pattempt_{single,double})
        !   pattempt_sd: pattempt_{single,double}

        ! In/Out:
        !   h_pgen_sd_sum: loc_accum%h_pgen_{singles,doubles}_sum
        !   excit_gen_sd: loc_accum%excit_gen_{singles,doubles}
        !   overflow_loc: loc_accum%overflow_loc
        
        real(p), intent(in) :: hmatel_loc, spawn_pgen, pattempt_sd
        real(p), intent(inout) :: h_pgen_sd_sum, excit_gen_sd
        logical :: overflow_loc
        
        real(p) :: excit_gen_sd_old

        h_pgen_sd_sum = h_pgen_sd_sum + ((hmatel_loc*pattempt_sd)/spawn_pgen)
        
        excit_gen_sd_old = excit_gen_sd
        excit_gen_sd = excit_gen_sd + 1.0_p
        ! If excit_gen_{singles,doubles} is sufficienctly large after a lot of cycles, the addition above may not
        ! change the value within the float, so we check for this and call it an overflow.
        if (abs(excit_gen_sd - excit_gen_sd_old) < depsilon) then
            overflow_loc = .true.
        end if

    end subroutine update_p_single_double_data_helper

    subroutine update_pattempt(excit_gen_data)
        
        ! First accumulate data from all MPI procs onto dummy variables if necessary, then update pattempt_single
        ! and pattempt_double.

        ! In/Out:
        !   excit_gen_data: Object containing pattempt_{single,double} and information for updating them.
        
        use excit_gens, only: excit_gen_data_t

        type(excit_gen_data_t), intent(inout) :: excit_gen_data

        associate(ps=>excit_gen_data%p_single_double)
#ifdef PARALLEL
            call communicate_pattempt_single_data(ps%rep_accum)
#endif
            call add_rep_accum_to_total(ps)
            
            call update_pattempt_single(ps, excit_gen_data%pattempt_single, excit_gen_data%pattempt_double)
            
            ! WARNING: Do not zero these before the "update_pattempt_single" call (the values are still needed).
            ! Zero rep_accum variables to be prepared for next report loop.
            ps%rep_accum%excit_gen_singles = 0.0_p
            ps%rep_accum%excit_gen_doubles = 0.0_p
            ps%rep_accum%h_pgen_singles_sum = 0.0_p
            ps%rep_accum%h_pgen_doubles_sum = 0.0_p
        end associate

    end subroutine update_pattempt

    subroutine communicate_pattempt_single_data(rep_accum)

        ! Data from all MPI procs is accumulated.
        ! WARNING: only call in parallel mode.

        ! In/Out:
        !   rep_accum: p_single_double_coll_t object

        use parallel
        use excit_gens, only: p_single_double_coll_t
        use qmc_data, only: qmc_state_t

        type(p_single_double_coll_t), intent(inout) :: rep_accum
       
#ifdef PARALLEL
        real(p) :: excit_gen_singles_sum, excit_gen_doubles_sum, h_pgen_singles_sum_sum, h_pgen_doubles_sum_sum
        integer :: ierr
        logical :: overflow_loc
        
        excit_gen_singles_sum = 0.0_p
        excit_gen_doubles_sum = 0.0_p
        h_pgen_singles_sum_sum = 0.0_p
        h_pgen_doubles_sum_sum = 0.0_p
        overflow_loc = .false.

        ! [todo] - is MPI communication best here or together with energy estimators? Do we need to disable non blocking comm?
! [review] - AJWT: It looks like this might be best done with the energy estimators, but I don't know the performance implications.  Since it's not actually critical information for the next step, it could end up being communicated between cycles in a non-blocking manner?
        call mpi_allreduce(rep_accum%excit_gen_singles, excit_gen_singles_sum, 1, mpi_preal, MPI_SUM, MPI_COMM_WORLD, ierr)
        call mpi_allreduce(rep_accum%excit_gen_doubles, excit_gen_doubles_sum, 1, mpi_preal, MPI_SUM, MPI_COMM_WORLD, ierr)
        call mpi_allreduce(rep_accum%h_pgen_singles_sum, h_pgen_singles_sum_sum, 1, mpi_preal, MPI_SUM, MPI_COMM_WORLD, ierr)
        call mpi_allreduce(rep_accum%h_pgen_doubles_sum, h_pgen_doubles_sum_sum, 1, mpi_preal, MPI_SUM, MPI_COMM_WORLD, ierr)
        ! ps%rep_accum%overflow_loc is reduced in qmc_common before this function is called.
        ! [todo] - could reduce it here.
        ! ps%counter does not need to be communicated as it increments a change done below (same calculation done on all
        ! processes.
        rep_accum%excit_gen_singles = excit_gen_singles_sum
        rep_accum%excit_gen_doubles = excit_gen_doubles_sum
        rep_accum%h_pgen_singles_sum = h_pgen_singles_sum_sum
        rep_accum%h_pgen_doubles_sum = h_pgen_doubles_sum_sum
#endif

    end subroutine communicate_pattempt_single_data

    subroutine add_rep_accum_to_total(ps)

        ! Data from the report loop gets added to total.
        
        ! In/Out:
        !   ps: p_single_double_t object with the pattempt single update data

        use excit_gens, only: p_single_double_t

        type(p_single_double_t), intent(inout) :: ps
        real(p) :: excit_gen_singles_old, excit_gen_doubles_old

        excit_gen_singles_old = ps%total%excit_gen_singles
        excit_gen_doubles_old = ps%total%excit_gen_doubles
    
        ps%total%excit_gen_singles = ps%total%excit_gen_singles + ps%rep_accum%excit_gen_singles
        ps%total%excit_gen_doubles = ps%total%excit_gen_doubles + ps%rep_accum%excit_gen_doubles
        ps%total%h_pgen_singles_sum = ps%total%h_pgen_singles_sum + ps%rep_accum%h_pgen_singles_sum
        ps%total%h_pgen_doubles_sum = ps%total%h_pgen_doubles_sum + ps%rep_accum%h_pgen_doubles_sum

        ! Check whether precision is high enough to detect change in the number of single/double excitations.
        ! If ps%total%excit_gen_singles is sufficienctly large after a lot of cycles, the addition above may not
        ! change the value within the float, so we check for this and call it an overflow.
        if ((.not. ps%rep_accum%overflow_loc) .and. (((abs(ps%total%excit_gen_singles - excit_gen_singles_old) < depsilon) .and. &
            (ps%rep_accum%excit_gen_singles > 0.0_p)) .or. &
            ((abs(ps%total%excit_gen_doubles - excit_gen_doubles_old) < depsilon) .and. &
            (ps%rep_accum%excit_gen_doubles > 0.0_p)))) then
            ps%total%overflow_loc = .true.
            ps%rep_accum%overflow_loc = .true.
        end if
    
    end subroutine add_rep_accum_to_total
        
    subroutine update_pattempt_single(ps, pattempt_single, pattempt_double)

        ! Update pattempt single using the sums of pattempt_single%hmatel/spawn_pgen for and the numbers
        ! of single and double excitations. The aim is align the means of hmatel/spawn_pgen of single
        ! and double excitations.

        ! In/Out:
        !   ps: p_single_double_t object
        ! Out:
        !   pattempt_single: probability of a single excitation
        !   pattempt_double: probability of a double excitation

        use excit_gens, only: p_single_double_t
        use parallel, only: parent

        type(p_single_double_t), intent(inout) :: ps
        real(p), intent(out) :: pattempt_single, pattempt_double
        integer :: iunit

        iunit = 6
 
        if (((ps%total%excit_gen_singles + ps%total%excit_gen_doubles) > (ps%counter*ps%every_attempts)) .and. &
            (ps%total%excit_gen_singles > (ps%counter*ps%every_min_attempts)) .and. &
            (ps%total%excit_gen_doubles > (ps%counter*ps%every_min_attempts))) then
            ps%counter = ps%counter + 1.0_p
            pattempt_single = (ps%total%h_pgen_singles_sum/ps%total%excit_gen_singles) / &
                    ((ps%total%h_pgen_doubles_sum/ps%total%excit_gen_doubles) + &
                    (ps%total%h_pgen_singles_sum/ps%total%excit_gen_singles))

            ! Make sure that pattempt_single does not get too small. Allow at least one single excitation (expected)
            ! per pattempt_single update cycle.
            if (pattempt_single < (1.0_p/ps%every_attempts)) then
                pattempt_single = 1.0_p/ps%every_attempts
                if (parent) write(iunit, '(1X, "# WARNING: min. pattempt_single!")')
            end if 

            pattempt_double = 1.0_p - pattempt_single
            
            ! Make sure that pattempt_double does not get too small. Allow at least one double excitation (expected)
            ! per pattempt_single update cycle.
            if (pattempt_double < (1.0_p/ps%every_attempts)) then
                pattempt_double = 1.0_p/ps%every_attempts
                pattempt_single = 1.0_p - pattempt_double
                if (parent) write(iunit, '(1X, "# WARNING: min. pattempt_double!")')
            end if 
            
            if (parent) write(iunit, '(1X, "# pattempt_single changed to be:",1X,es17.10)') pattempt_single
        end if

    end subroutine update_pattempt_single

end module spawning<|MERGE_RESOLUTION|>--- conflicted
+++ resolved
@@ -193,7 +193,7 @@
 
         ! 2. Transform Hamiltonian matrix element by trial function.
         if (allowed) then
-<<<<<<< HEAD
+            call gen_excit_ptr%trial_fn(sys, cdet, connection, weights, hmatel%r)
             hmatel%r = hmatel%r * calc_qn_spawned_weighting(sys, qmc_state%propagator, cdet%fock_sum, connection)
             if (qmc_state%excit_gen_data%p_single_double%vary_psingles) then
                 associate(exdat=>qmc_state%excit_gen_data) 
@@ -201,10 +201,6 @@
                         exdat%pattempt_double, sys%read_in%comp, exdat%p_single_double%rep_accum)
                 end associate
             end if
-=======
-           call gen_excit_ptr%trial_fn(sys, cdet, connection, weights, hmatel%r)
-           hmatel%r = hmatel%r * calc_qn_spawned_weighting(sys, qmc_state%propagator, cdet%fock_sum, connection)
->>>>>>> 5793c2e3
         end if
 
         ! 3. Attempt spawning.

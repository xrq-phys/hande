module dmqmc

! Main loop for performing DMQMC calculations, similar to the
! file fciqmc.f90 which carries out the main loop in FCIQMC
! calculations.

use fciqmc_data
use proc_pointers
implicit none

contains

    subroutine do_dmqmc()

        ! Run DMQMC calculation. We run from a beta=0 to a value of beta
        ! specified by the user and then repeat this main loop beta_loops
        ! times, to accumulate statistics for each value for beta.

        use parallel
        use annihilation, only: direct_annihilation
        use basis, only: basis_length, bit_lookup, nbasis
        use death, only: stochastic_death
        use determinants, only: det_info, alloc_det_info, dealloc_det_info
        use dmqmc_procedures, only: random_distribution_heisenberg
        use dmqmc_procedures, only: update_sampling_weights, output_and_alter_weights
        use dmqmc_estimators, only: update_dmqmc_estimators, call_dmqmc_estimators
        use dmqmc_estimators, only: call_rdm_procedures
        use excitations, only: excit, get_excitation_level
        use fciqmc_restart, only: dump_restart, write_restart_file_every_nreports
        use qmc_common
        use interact, only: fciqmc_interact
        use system, only: nel
        use calc, only: seed, doing_dmqmc_calc, dmqmc_energy
        use calc, only: dmqmc_staggered_magnetisation, dmqmc_energy_squared
        use system, only: system_type, heisenberg
        use dSFMT_interface, only: dSFMT_t, dSFMT_init
        use utils, only: int_fmt
        use errors, only: stop_all

        integer :: idet, ireport, icycle, iparticle, iteration, ireplica
        integer :: beta_cycle
        integer(lint) :: nparticles_old(sampling_size)
        integer(lint) :: nattempts, nparticles_start_report
        type(det_info) :: cdet1, cdet2
        integer :: nspawned, ndeath
        type(excit) :: connection
        integer :: spawning_end
        logical :: soft_exit
        real :: t1, t2
        type(dSFMT_t) :: rng

        ! Allocate det_info components. We need two cdet objects
        ! for each 'end' which may be spawned from in the DMQMC algorithm.
        call alloc_det_info(cdet1, .false.)
        call alloc_det_info(cdet2, .false.)

        ! Main DMQMC loop.
        if (parent) call write_fciqmc_report_header()
        ! Initialise timer.
        call cpu_time(t1)

        initial_shift = shift
        ! When we accumulate data throughout a run, we are actually accumulating
        ! results from the psips distribution from the previous iteration.
        ! For example, in the first iteration, the trace calculated will be that
        ! of the initial distribution, which corresponds to beta=0. Hence, in the
        ! output we subtract one from the iteration number, and run for one more
        ! report loop, asimplemented in the line of code below.
        nreport = nreport+1

        do beta_cycle = 1, beta_loops
            ! Reset the current position in the spawning array to be the
            ! slot preceding the first slot.
            spawning_head = spawning_block_start
            tot_walkers = 0
            shift = initial_shift
            nparticles = 0
            if (allocated(reduced_density_matrix)) reduced_density_matrix = 0.0_p
            if (dmqmc_vary_weights) dmqmc_accumulated_probs = 1.0_p
            if (dmqmc_find_weights) excit_distribution = 0
            vary_shift = .false.

            ! Need to place psips randomly along the diagonal at the
            ! start of every iteration. Pick orbitals randomly, each
            ! with equal probability, so that when electrons are placed
            ! on these orbitals they will have the correct spin and symmetry.
            ! Initial particle distribution.
            select case(system_type)
            case(heisenberg)
                call random_distribution_heisenberg(rng)
            case default
                call stop_all('init_proc_pointers','DMQMC not implemented for this system.')
            end select

            call direct_annihilation()

            if (beta_cycle .ne. 1 .and. parent) then
                write (6,'(a32,i7)') &
                       " # Resetting beta... Beta loop =", beta_cycle
                write (6,'(a52,'//int_fmt(seed,1)//',a1)') &
                    " # Resetting random number generator with a seed of:", seed+iproc+beta_cycle-1, "."
            end if
            ! Reset the random number generator with seed = seed + 1 (each
            ! iteration)
            call dSFMT_init(seed+iproc+beta_cycle-1, 50000, rng)

            nparticles_old = nint(D0_population)

            do ireport = 1, nreport
                ! Zero report cycle quantities.
                rspawn = 0.0_p
<<<<<<< HEAD
                trace = 0.0_p
                estimator_numerators = 0.0_p
                if (calculate_excit_distribution) excit_distribution = 0
                nparticles_start_report = nparticles_old(1)
=======
                trace = 0
                estimator_numerators = 0
>>>>>>> 2b4c9cdf

                do icycle = 1, ncycles
                    spawning_head = spawning_block_start
                    iteration = (ireport-1)*ncycles + icycle

                    ! Number of spawning attempts that will be made.
                    ! Each particle and each end gets to attempt to
                    ! spawn onto a connected determinant and a chance
                    ! to die/clone.
                    nattempts = 4*nparticles(1)*sampling_size

                    ! Reset death counter
                    ndeath = 0

                    do idet = 1, tot_walkers ! loop over walkers/dets

                        ! f points to the bitstring that is spawning, f2 to the
                        ! other bit string.
                        cdet1%f => walker_dets(:basis_length,idet)
                        cdet1%f2 => walker_dets((basis_length+1):(2*basis_length),idet)
                        cdet2%f => walker_dets((basis_length+1):(2*basis_length),idet)
                        cdet2%f2 => walker_dets(:basis_length,idet)

                        ! Decode and store the the relevant information for
                        ! both bitstrings. Both of these bitstrings are required
                        ! to refer to the correct element in the density matrix.
                        call decoder_ptr(cdet1%f, cdet1)
                        call decoder_ptr(cdet2%f, cdet2)

                        ! Call wrapper function which calls all requested estimators
                        ! to be updated, and also always updates the trace separately.
<<<<<<< HEAD
                        if (icycle == 1) call call_dmqmc_estimators(idet, iteration)

                        do ireplica = 1, sampling_size
                            do iparticle = 1, abs(walker_population(ireplica,idet))
                                ! Spawn from the first end.
                                spawning_end = 1
                                ! Attempt to spawn.
                                call spawner_ptr(rng, cdet1, walker_population(ireplica,idet), nspawned, connection)
                                ! Spawn if attempt was successful.
                                if (nspawned /= 0) then
                                    call create_spawned_particle_dm_ptr(cdet1%f, cdet2%f, connection, nspawned, spawning_end)
                                end if

                                ! Now attempt to spawn from the second end.
                                spawning_end = 2
                                call spawner_ptr(rng, cdet2, walker_population(ireplica,idet), nspawned, connection)
                                if (nspawned /= 0) then
                                    call create_spawned_particle_dm_ptr(cdet2%f, cdet1%f, connection, nspawned, spawning_end)
                                end if
                            end do

                            ! Clone or die.
                            ! We have contributions to the clone/death step from both ends of the
                            ! current walker. We do both of these at once by using walker_data(:,idet)
                            ! which, when running a DMQMC algorithm, stores the average of the two diagonal
                            ! elements corresponding to the two indicies of the density matrix (the two ends).
                            call stochastic_death(rng, walker_data(ireplica,idet), walker_population(ireplica,idet), &
                                                  nparticles(ireplica), ndeath)
=======
                        if (icycle == 1) call call_dmqmc_estimators(idet)

                        do iparticle = 1, abs(walker_population(1,idet))
                            ! Spawn from the first end.
                            spawning_end = 1
                            ! Attempt to spawn.
                            call spawner_ptr(cdet1, walker_population(1,idet), gen_excit_ptr, nspawned, connection)
                            ! Spawn if attempt was successful.
                            if (nspawned /= 0) then
                                call create_spawned_particle_dm_ptr(cdet1%f, cdet2%f, connection, nspawned, spawning_end)
                            end if

                            ! Now attempt to spawn from the second end.
                            spawning_end = 2
                            call spawner_ptr(cdet2, walker_population(1,idet), gen_excit_ptr, nspawned, connection)
                            if (nspawned /= 0) then
                                call create_spawned_particle_dm_ptr(cdet2%f, cdet1%f, connection, nspawned, spawning_end)
                            end if
>>>>>>> 2b4c9cdf
                        end do
                    end do

                    ! Add the spawning rate (for the processor) to the running
                    ! total.
                    rspawn = rspawn + spawning_rate(ndeath, nattempts)

                    ! Perform the annihilation step where the spawned walker list is merged with
                    ! the main walker list, and walkers of opposite sign on the same sites are
                    ! annihilated.
                    call direct_annihilation()

                    ! If doing importance sampling *and* varying the weights of the trial function, call a routine
                    ! to update these weights and alter the number of psips on each excitation level accordingly.
                    if (dmqmc_vary_weights .and. iteration <= finish_varying_weights) call update_sampling_weights(rng)

                end do

                ! If averaging the shift to use in future beta loops, add contirubtion from this report.
                if (average_shift_until > 0) shift_profile(ireport) = shift_profile(ireport) + shift

                ! Update the shift and desired thermal quantites.
                call update_dmqmc_estimators(nparticles_old, ireport)

                call cpu_time(t2)

                ! t1 was the time at the previous iteration, t2 the current time.
                ! t2-t1 is thus the time taken by this report loop.
                if (parent) call write_fciqmc_report(ireport, nparticles_old, t2-t1, .false.)
                ! Write restart file if required.
                if (mod(ireport,write_restart_file_every_nreports) == 0) &
                    call dump_restart(mc_cycles_done+ncycles*ireport, nparticles_old)

                ! cpu_time outputs an elapsed time, so update the reference timer.
                t1 = t2

                call fciqmc_interact(soft_exit)
                if (soft_exit) exit

            end do

            if (soft_exit) exit

            ! If have just finished last beta loop of accumulating the shift, then perform
            ! the averaging and set average_shift_until to -1. This tells the shift update
            ! algorithm to use the values for shift stored in shift_profile.
            if (beta_cycle == average_shift_until) then
                shift_profile = shift_profile/average_shift_until
                average_shift_until = -1
            end if

            ! Calculate and output all requested estimators based on the reduced dnesity matrix.
            if (doing_reduced_dm) call call_rdm_procedures(beta_cycle)
            ! Calculate and output new weights based on the psip distirubtion in the previous loop.
            if (dmqmc_find_weights) call output_and_alter_weights()
        end do

        if (parent) then
            call write_fciqmc_final(ireport)
            write (6,'()')
        end if

        call load_balancing_report()

        if (soft_exit) then
            mc_cycles_done = mc_cycles_done + ncycles*ireport
        else
            mc_cycles_done = mc_cycles_done + ncycles*nreport
        end if

        if (dump_restart_file) call dump_restart(mc_cycles_done, nparticles_old, vspace=.true.)

        call dealloc_det_info(cdet1, .false.)
        call dealloc_det_info(cdet2, .false.)

    end subroutine do_dmqmc

end module dmqmc<|MERGE_RESOLUTION|>--- conflicted
+++ resolved
@@ -40,7 +40,7 @@
         integer :: idet, ireport, icycle, iparticle, iteration, ireplica
         integer :: beta_cycle
         integer(lint) :: nparticles_old(sampling_size)
-        integer(lint) :: nattempts, nparticles_start_report
+        integer(lint) :: nattempts
         type(det_info) :: cdet1, cdet2
         integer :: nspawned, ndeath
         type(excit) :: connection
@@ -109,15 +109,9 @@
             do ireport = 1, nreport
                 ! Zero report cycle quantities.
                 rspawn = 0.0_p
-<<<<<<< HEAD
                 trace = 0.0_p
                 estimator_numerators = 0.0_p
                 if (calculate_excit_distribution) excit_distribution = 0
-                nparticles_start_report = nparticles_old(1)
-=======
-                trace = 0
-                estimator_numerators = 0
->>>>>>> 2b4c9cdf
 
                 do icycle = 1, ncycles
                     spawning_head = spawning_block_start
@@ -149,7 +143,6 @@
 
                         ! Call wrapper function which calls all requested estimators
                         ! to be updated, and also always updates the trace separately.
-<<<<<<< HEAD
                         if (icycle == 1) call call_dmqmc_estimators(idet, iteration)
 
                         do ireplica = 1, sampling_size
@@ -157,7 +150,7 @@
                                 ! Spawn from the first end.
                                 spawning_end = 1
                                 ! Attempt to spawn.
-                                call spawner_ptr(rng, cdet1, walker_population(ireplica,idet), nspawned, connection)
+                                call spawner_ptr(rng, cdet1, walker_population(ireplica,idet), gen_excit_ptr, nspawned, connection)
                                 ! Spawn if attempt was successful.
                                 if (nspawned /= 0) then
                                     call create_spawned_particle_dm_ptr(cdet1%f, cdet2%f, connection, nspawned, spawning_end)
@@ -165,7 +158,7 @@
 
                                 ! Now attempt to spawn from the second end.
                                 spawning_end = 2
-                                call spawner_ptr(rng, cdet2, walker_population(ireplica,idet), nspawned, connection)
+                                call spawner_ptr(rng, cdet2, walker_population(ireplica,idet), gen_excit_ptr, nspawned, connection)
                                 if (nspawned /= 0) then
                                     call create_spawned_particle_dm_ptr(cdet2%f, cdet1%f, connection, nspawned, spawning_end)
                                 end if
@@ -178,26 +171,6 @@
                             ! elements corresponding to the two indicies of the density matrix (the two ends).
                             call stochastic_death(rng, walker_data(ireplica,idet), walker_population(ireplica,idet), &
                                                   nparticles(ireplica), ndeath)
-=======
-                        if (icycle == 1) call call_dmqmc_estimators(idet)
-
-                        do iparticle = 1, abs(walker_population(1,idet))
-                            ! Spawn from the first end.
-                            spawning_end = 1
-                            ! Attempt to spawn.
-                            call spawner_ptr(cdet1, walker_population(1,idet), gen_excit_ptr, nspawned, connection)
-                            ! Spawn if attempt was successful.
-                            if (nspawned /= 0) then
-                                call create_spawned_particle_dm_ptr(cdet1%f, cdet2%f, connection, nspawned, spawning_end)
-                            end if
-
-                            ! Now attempt to spawn from the second end.
-                            spawning_end = 2
-                            call spawner_ptr(cdet2, walker_population(1,idet), gen_excit_ptr, nspawned, connection)
-                            if (nspawned /= 0) then
-                                call create_spawned_particle_dm_ptr(cdet2%f, cdet1%f, connection, nspawned, spawning_end)
-                            end if
->>>>>>> 2b4c9cdf
                         end do
                     end do
 

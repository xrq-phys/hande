--- conflicted
+++ resolved
@@ -95,11 +95,7 @@
 
     end subroutine stochastic_death
 
-<<<<<<< HEAD
-    subroutine stochastic_hf_cloning(rng, Oii, hamiltonian_pop, hf_pop, tot_hf_pop)
-=======
-    subroutine stochastic_hf_cloning(Oii, hamiltonian_pop, ncloned)
->>>>>>> 2b4c9cdf
+    subroutine stochastic_hf_cloning(rng, Oii, hamiltonian_pop, ncloned)
 
         ! Clone Hellmann--Feynman particles from Hamiltonian particles.
         ! HF particles are created from Hamiltonian particles on the same
@@ -109,34 +105,24 @@
         !   O_ii = < D_i | O | D_i >
         !   \tilde{S} is the HF shift.
 
+        ! In/Out:
+        !    rng: random number generator.
         ! In:
         !    Oii: < D_i | O | D_i > (stored in the appropriate element of
         !        walker_enegies).
         !    hamiltonian_pop: number of Hamiltonian particles on determinant
         !        D_i.
-<<<<<<< HEAD
-        ! In/Out:
-        !    rng: random number generator.
-        !    hf_pop: number of Hellmann--Feynman particles on determinant D_i.
-        !    tot_hf_pop: total number of Hellmann--Feynman particles.
-=======
         ! Out:
         !    ncloned: number of Hellmann--Feynman particles created on determinant D_i.
->>>>>>> 2b4c9cdf
 
         use dSFMT_interface, only: dSFMT_t, get_rand_close_open
 
         use hfs_data, only: hf_shift
 
+        type(dSFMT_t), intent(inout) :: rng
         real(p), intent(in) :: Oii
         integer, intent(in) :: hamiltonian_pop
-<<<<<<< HEAD
-        type(dSFMT_t), intent(inout) :: rng
-        integer, intent(inout) :: hf_pop
-        integer(lint), intent(inout) :: tot_hf_pop
-=======
         integer, intent(out) :: ncloned
->>>>>>> 2b4c9cdf
 
         real(p) :: pd, matel
         real(dp) :: r
@@ -152,15 +138,9 @@
         ncloned = int(pd)
 
         ! In addition, stochastic cloning.
-<<<<<<< HEAD
-        pd = pd - clone
+        pd = pd - ncloned
         r = get_rand_close_open(rng)
-        if (pd > r) clone = clone + 1
-=======
-        pd = pd - ncloned
-        r = genrand_real2()
         if (pd > r) ncloned = ncloned + 1
->>>>>>> 2b4c9cdf
 
         ! Hellmann--Feynman offsping have the same sign as the Hamiltonian
         ! parents if Oii-hf_shift is negative, otherwise they have the opposite sign.

--- conflicted
+++ resolved
@@ -191,14 +191,9 @@
         use hamiltonian_hub_real, only: slater_condon0_hub_real
         use hamiltonian_heisenberg, only: diagonal_element_heisenberg, diagonal_element_heisenberg_staggered
         use hamiltonian_molecular, only: slater_condon0_mol, double_counting_correction_mol, hf_hamiltonian_energy_mol, &
-<<<<<<< HEAD
-                                         slater_condon1_mol_excit, slater_condon2_mol_excit
+                                         slater_condon1_mol_excit, slater_condon2_mol_excit, get_one_e_int_mol, get_two_e_int_mol
         use hamiltonian_periodic_complex, only: slater_condon0_periodic_complex, slater_condon1_periodic_excit_complex, &
                                                 slater_condon2_periodic_excit_complex
-=======
-            get_one_e_int_mol, get_two_e_int_mol
-        use hamiltonian_molecular_complex, only: slater_condon0_mol_complex
->>>>>>> 04e61933
         use hamiltonian_ringium, only: slater_condon0_ringium
         use hamiltonian_ueg, only: slater_condon0_ueg, kinetic_energy_ueg, exchange_energy_ueg, potential_energy_ueg
         use heisenberg_estimators

--- conflicted
+++ resolved
@@ -8,13 +8,8 @@
 
 ! --- Initialisation routines ---
 
-<<<<<<< HEAD
-    subroutine init_qmc(sys, qmc_in, restart_in, load_bal_in, reference_in, annihilation_flags, qmc_state, uuid_restart, &
+    subroutine init_qmc(sys, qmc_in, restart_in, load_bal_in, reference_in, io_unit, annihilation_flags, qmc_state, uuid_restart, &
                         dmqmc_in, fciqmc_in, qmc_state_restart, regenerate_info)
-=======
-    subroutine init_qmc(sys, qmc_in, restart_in, load_bal_in, reference_in, io_unit, annihilation_flags, qmc_state, uuid_restart, &
-                        dmqmc_in, fciqmc_in, qmc_state_restart)
->>>>>>> ff3bf1bc
 
         ! Initialisation for fciqmc calculations.
         ! Setup the spin polarisation for the system, initialise the RNG,

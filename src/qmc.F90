--- conflicted
+++ resolved
@@ -100,15 +100,10 @@
         else if (fciqmc_in_loc%replica_tricks) then
             qmc_state%psip_list%nspaces = qmc_state%psip_list%nspaces * 2
         end if
-<<<<<<< HEAD
         if (sys%read_in%comp) then
             qmc_state%psip_list%nspaces = qmc_state%psip_list%nspaces * 2
         end if
-
-        ! Each determinant occupies string_len kind=i0 integers,
-=======
         ! Each determinant occupies tot_string_len kind=i0 integers,
->>>>>>> a9fa58c3
         ! qmc_state%psip_list%nspaces kind=int_p integers, qmc_state%psip_list%nspaces kind=p reals and one
         ! integer. If the Neel singlet state is used as the reference state for
         ! the projected estimator, then a further 2 reals are used per

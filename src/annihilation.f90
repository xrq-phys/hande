module annihilation

use const
use fciqmc_data

implicit none

contains

    subroutine direct_annihilation(sys, rng, tinitiator, nspawn_events, determ_flags)

        ! Annihilation algorithm.
        ! Spawned walkers are added to the main list, by which new walkers are
        ! introduced to the main list and existing walkers can have their
        ! populations either enhanced or diminished.

        ! This is a wrapper around various utility functions which perform the
        ! different parts of the annihilation process.

        ! In:
        !    sys: system being studied.
        !    tinitiator: true if the initiator approximation is being used.
        ! In/Out:
        !    rng: random number generator.
        !    determ_flags: A list of flags specifying whether determinants in
        !        walker_dets are deterministic or not.
        ! Out:
        !    nspawn_events (optional): number of successful spawning events on
        !       the processor.

        use parallel, only: nthreads, nprocs
        use spawn_data, only: annihilate_wrapper_spawn_t, calc_events_spawn_t
        use system, only: sys_t
        use dSFMT_interface, only: dSFMT_t

        type(sys_t), intent(in) :: sys
        type(dSFMT_t), intent(inout) :: rng
        logical, intent(in) :: tinitiator
        integer, optional :: nspawn_events
        integer, intent(inout), optional :: determ_flags(:)

        integer, parameter :: thread_id = 0

        if (present(nspawn_events)) nspawn_events = calc_events_spawn_t(qmc_spawn)

        call annihilate_wrapper_spawn_t(qmc_spawn, tinitiator)

        call annihilate_main_list_wrapper(sys, tinitiator, qmc_spawn)

    end subroutine direct_annihilation

    subroutine direct_annihilation_received_list(sys, tinitiator)

        ! Annihilation algorithm for non-blocking communications.
        ! Spawned walkers are added to the main list, by which new walkers are
        ! introduced to the main list and existing walkers can have their
        ! populations either enhanced or diminished.

        ! If doing load balancing as well the annihilation procedure changes a
        ! bit. If load balancing has been decided upon then proc_map will have been
        ! updated by now. This means any walkers spawned during the current iteration
        ! will have been added to the modified section of the spawned walker array.
        ! To take care of annihilation we first merge the received list into the
        ! main list and then redistribute sections of the main list according
        ! the the updated proc map, as in normal load balancing.
        ! These walkers will be added to the spawned list and then communicated,
        ! using non-blocking comms instead of the normal MPI_AlltoAll. So they
        ! will need to be evolved upon receipt, as is the case for nomal
        ! non-blocking communications.

        ! This is a wrapper around various utility functions which perform the
        ! different parts of the annihilation process.

        ! In:
        !    sys: system being studied.
        !    tinitiator: true if the initiator approximation is being used.

        use parallel, only: nthreads, nprocs, iproc
        use spawn_data, only: annihilate_wrapper_non_blocking_spawn, calculate_displacements, &
                              non_blocking_send
        use sort, only: qsort
        use system, only: sys_t

        type(sys_t), intent(in) :: sys
        logical, intent(in) :: tinitiator

        integer, parameter :: thread_id = 0

        ! Perform annihilation inside received list. This involves annihilating
        ! walkers which were spawned onto this processor from other processors
        ! (not including the current processor) from  the previous iteration.
        ! They have since been evolved so they can be annihilated with the main list.
        ! First annihilate within the received_list.
        call annihilate_wrapper_non_blocking_spawn(received_list, tinitiator)
        ! Annihilate with main list.
        call annihilate_main_list_wrapper(sys, tinitiator, received_list)

    end subroutine direct_annihilation_received_list

    subroutine direct_annihilation_spawned_list(sys, tinitiator, send_counts, req_data_s, non_block_spawn)

        ! Annihilation algorithm for non-blocking communications.
        ! Spawned walkers are added to the main list, by which new walkers are
        ! introduced to the main list and existing walkers can have their
        ! populations either enhanced or diminished.

        ! This is a wrapper around various utility functions which perform the
        ! different parts of the annihilation process.

        ! In:
        !    sys: system being studied.
        !    tinitiator: true if the initiator approximation is being used.
        ! In/Out:
        !    send_counts: array of messages sizes. Will be allocated in
        !       calculate_displacements and sent in non_blocking_send.
        !    req_data_s: array of requests for non-blocking send of walkers.
        ! Out:
        !    non_block_spawn: number of spawned particles on current processor
        !       during current MC cycle.

        use parallel, only: nthreads, nprocs, iproc
        use spawn_data, only: annihilate_wrapper_non_blocking_spawn, calculate_displacements, &
                              non_blocking_send
        use sort, only: qsort
        use system, only: sys_t

        type(sys_t), intent(in) :: sys
        logical, intent(in) :: tinitiator
        integer, intent(inout) :: send_counts(0:)
        integer, intent(inout) :: req_data_s(0:)
        integer, intent(out) :: non_block_spawn(:)

        integer, parameter :: thread_id = 0

        ! Need to calculate how many walkers we are going to send to all other
        ! processors. Need to do it now as spawn%head changes meaning upon annihilation.
        call calculate_displacements(qmc_spawn, send_counts, non_block_spawn)

        ! Perform annihilation within the spawned walker list.
        ! This involves locating, compressing and sorting the section of the spawned
        ! list which needs to be annihilated with the main list on this processor.
        call annihilate_wrapper_non_blocking_spawn(qmc_spawn, tinitiator, iproc)
        ! Annihilate portion of spawned list with main list.
        call annihilate_main_list_wrapper(sys, tinitiator, qmc_spawn, qmc_spawn%head_start(thread_id, iproc)+nthreads)
        ! Communicate walkers spawned onto other processors during this
        ! evolution step to their new processors.
        call non_blocking_send(qmc_spawn, send_counts, req_data_s)

    end subroutine direct_annihilation_spawned_list

    subroutine annihilate_main_list_wrapper(sys, tinitiator, spawn, lower_bound)

        ! This is a wrapper around various utility functions which perform the
        ! different parts of the annihilation process during non-blocking
        ! communications.

        ! In:
        !    sys: system being studied.
        !    tinitiator: true if the initiator approximation is being used.
        ! In/Out:
        !    spawn: spawn_t object containing spawned particles. For non-blocking
        !       communications a subsection of the spawned walker list will be annihilated
        !       with the main list, otherwise the entire list will be annihilated and merged.
        ! In (optional):
        !     lower_bound: starting point we annihiliate from in spawn_t object.

        use system, only: sys_t
        use spawn_data, only: spawn_t

        type(sys_t), intent(in) :: sys
        logical, intent(in) :: tinitiator
        integer, optional, intent(in) :: lower_bound
        type(spawn_t), intent(inout) :: spawn

        integer, parameter :: thread_id = 0
        integer :: spawn_start

        if (present(lower_bound)) then
            spawn_start = lower_bound
        else
            spawn_start = 1
        end if

        if (spawn%head(thread_id,0) >= spawn_start) then
            ! Have spawned walkers on this processor.

<<<<<<< HEAD
            if (tinitiator) then 
                call annihilate_main_list_initiator(sys%basis%tensor_label_len)
            else
                call annihilate_main_list(sys%basis%tensor_label_len)
=======
            if (tinitiator) then
                call annihilate_main_list_initiator(spawn, lower_bound)
            else
                call annihilate_main_list(spawn, lower_bound)
>>>>>>> 1ed7cffe
            end if

            ! Remove determinants with zero walkers on them from the main
            ! walker list.
            call remove_unoccupied_dets(rng, determ_flags)

            ! Remove low-population spawned walkers by stochastically
            ! rounding their population up to one or down to zero.
            if (real_amplitudes) call round_low_population_spawns(rng)

            ! Insert new walkers into main walker list.
<<<<<<< HEAD
            call insert_new_walkers_wrapper(sys, determ_flags)
=======
            call insert_new_walkers(sys, spawn, lower_bound)
>>>>>>> 1ed7cffe

        else

            ! No spawned walkers so we only have to check to see if death has
            ! killed the entire population on a determinant.
            call remove_unoccupied_dets(rng, determ_flags)

        end if

    end subroutine annihilate_main_list_wrapper

<<<<<<< HEAD
    subroutine annihilate_main_list(tensor_label_len)
=======
    subroutine annihilate_main_list(spawn, lower_bound)
>>>>>>> 1ed7cffe

        ! Annihilate particles in the main walker list with those in the spawned
        ! walker list.

<<<<<<< HEAD
        ! In:
        !    tensor_label_len: number of elements in the bit array describing the position
        !       of the particle in the space (i.e.  determinant label in vector/pair of
        !       determinants label in array).

=======
        ! In/Out:
        !    spawn: spawn_t obeject containing spawned particles to be annihilated with main
        !       list.
        ! In (optional):
        !    lower_bound: starting point we annihiliate from in spawn_t object.
        !       Default: 1.

        use basis, only: total_basis_length
>>>>>>> 1ed7cffe
        use search, only: binary_search
        use spawn_data, only: spawn_t

        type(spawn_t), intent(inout) :: spawn
        integer, intent(in), optional :: lower_bound

<<<<<<< HEAD
        integer, intent(in) :: tensor_label_len

        integer :: i, pos, k, istart, iend, nannihilate
        integer(int_p) :: old_pop(sampling_size)
        integer(i0) :: f(tensor_label_len)
=======
        integer :: i, pos, k, nannihilate, istart, iend, old_pop(sampling_size), spawn_start
        integer(i0) :: f(total_basis_length)
>>>>>>> 1ed7cffe
        logical :: hit
        integer, parameter :: thread_id = 0

        nannihilate = 0
        if (present(lower_bound)) then
            spawn_start = lower_bound
        else
            spawn_start = 1
        end if
        istart = 1
        iend = tot_walkers
<<<<<<< HEAD
        do i = 1, qmc_spawn%head(thread_id,0)
            f = int(qmc_spawn%sdata(:tensor_label_len,i), i0)
=======
        do i = spawn_start, spawn%head(thread_id,0)
            f = spawn%sdata(:total_basis_length,i)
>>>>>>> 1ed7cffe
            call binary_search(walker_dets, f, istart, iend, hit, pos)
            if (hit) then
                ! Annihilate!
                old_pop = walker_population(:,pos)
                walker_population(:,pos) = walker_population(:,pos) + &
<<<<<<< HEAD
                    int(qmc_spawn%sdata(qmc_spawn%bit_str_len+1:qmc_spawn%bit_str_len+qmc_spawn%ntypes,i), int_p)
=======
                    spawn%sdata(spawn%bit_str_len+1:spawn%bit_str_len+spawn%ntypes,i)
>>>>>>> 1ed7cffe
                nannihilate = nannihilate + 1
                ! The change in the number of particles is a bit subtle.
                ! We need to take into account:
                !   i) annihilation enhancing the population on a determinant.
                !  ii) annihilation diminishing the population on a determinant.
                ! iii) annihilation changing the sign of the population (i.e.
                !      killing the population and then some).
                nparticles = nparticles + real(abs(walker_population(:,pos)) - abs(old_pop),dp)/real_factor
                ! Next spawned walker cannot annihilate any determinant prior to
                ! this one as the lists are sorted.
                istart = pos + 1
            else
                ! Compress spawned list.
                k = i - nannihilate
                spawn%sdata(:,k) = spawn%sdata(:,i)
            end if
        end do

        spawn%head(thread_id,0) = spawn%head(thread_id,0) - nannihilate

    end subroutine annihilate_main_list

<<<<<<< HEAD
    subroutine annihilate_main_list_initiator(tensor_label_len)
=======
    subroutine annihilate_main_list_initiator(spawn, lower_bound)
>>>>>>> 1ed7cffe

        ! Annihilate particles in the main walker list with those in the spawned
        ! walker list starting from lower bound in spawn.

        ! This version is for the initiator algorithm, where we also need to
        ! discard spawned walkers which are on previously unoccupied determinants
        ! and which are from non-initiator or non-sign-coherent events.

<<<<<<< HEAD
        ! In:
        !    tensor_label_len: number of elements in the bit array describing the position
        !       of the particle in the space (i.e.  determinant label in vector/pair of
        !       determinants label in array).

        use search, only: binary_search

        integer, intent(in) :: tensor_label_len
        integer :: i, ipart, pos, k, istart, iend, nannihilate
        integer(int_p) :: old_pop(sampling_size)
        integer(i0) :: f(tensor_label_len)
=======
        ! In/Out:
        !    spawn: spawn_t object we wish to annihilate with main list.
        ! In (Optional):
        !    lower_bound: starting point we annihiliate from in spawn_t object.

        use basis, only: total_basis_length
        use search, only: binary_search

        type(spawn_t), intent(inout) :: spawn
        integer, intent(in), optional :: lower_bound

        integer :: i, ipart, pos, k, nannihilate, istart, iend, old_pop(sampling_size), spawn_start
        integer(i0) :: f(total_basis_length)
>>>>>>> 1ed7cffe
        logical :: hit, discard
        integer, parameter :: thread_id = 0

        nannihilate = 0
        if (present(lower_bound)) then
            spawn_start = lower_bound
        else
            spawn_start = 1
        end if
        istart = 1
        iend = tot_walkers
<<<<<<< HEAD
        do i = 1, qmc_spawn%head(thread_id,0)
            f = int(qmc_spawn%sdata(:tensor_label_len,i), i0)
=======
        do i = spawn_start, spawn%head(thread_id,0)
            f = spawn%sdata(:total_basis_length,i)
>>>>>>> 1ed7cffe
            call binary_search(walker_dets, f, istart, iend, hit, pos)
            if (hit) then
                old_pop = walker_population(:,pos)
                ! Need to take into account that the determinant might not have
                ! a non-zero population for all particle types.
                do ipart = 1, sampling_size
                    if (walker_population(ipart,pos) /= 0_int_p) then
                        ! Annihilate!
                        walker_population(ipart,pos) = walker_population(ipart,pos) + &
<<<<<<< HEAD
                                                        int(qmc_spawn%sdata(ipart+qmc_spawn%bit_str_len,i), int_p)
                    else if (.not.btest(qmc_spawn%sdata(qmc_spawn%flag_indx,i),ipart+qmc_spawn%bit_str_len)) then
=======
                                                        spawn%sdata(ipart+spawn%bit_str_len,i)
                    else if (.not.btest(spawn%sdata(spawn%flag_indx,i),ipart+spawn%bit_str_len)) then
>>>>>>> 1ed7cffe
                        ! Keep only if from a multiple spawning event or an
                        ! initiator.
                        ! If this is the case, then sdata(flag_indx,i)
                        ! does not have a bit set in corresponding to 2**pop_indx,
                        ! where pop_indx is the index of this walker type in the
                        ! qmc_spawn%sdata array (i.e. ipart+bit_str_len).
<<<<<<< HEAD
                        walker_population(ipart,pos) = int(qmc_spawn%sdata(ipart+qmc_spawn%bit_str_len,i), int_p)
=======
                        walker_population(ipart,pos) = spawn%sdata(ipart+spawn%bit_str_len,i)
>>>>>>> 1ed7cffe
                    end if
                end do
                ! The change in the number of particles is a bit subtle.
                ! We need to take into account:
                !   i) annihilation enhancing the population on a determinant.
                !  ii) annihilation diminishing the population on a determinant.
                ! iii) annihilation changing the sign of the population (i.e.
                !      killing the population and then some).
                nparticles = nparticles + real(abs(walker_population(:,pos)) - abs(old_pop), dp)/real_factor
                ! One more entry to be removed from the qmc_spawn%sdata array.
                nannihilate = nannihilate + 1
                ! Next spawned walker cannot annihilate any determinant prior to
                ! this one as the lists are sorted.
                istart = pos + 1
            else
                ! Compress spawned list.
                ! Keep only progeny spawned by initiator determinants
                ! or multiple sign-coherent events.  If neither of these
                ! conditions are met then the j-th bit of sdata(flag_indx,i) is set,
                ! where j is the particle index in qmc_spawn%sdata.
                discard = .true.
                do ipart = spawn%bit_str_len+1, spawn%bit_str_len+spawn%ntypes
                    if (btest(spawn%sdata(spawn%flag_indx,i),ipart)) then
                        ! discard attempting spawnings from non-initiator walkers
                        ! onto unoccupied determinants.
                        ! note that the number of particles (nparticles) was not
                        ! updated at the time of spawning, so doesn't change.
<<<<<<< HEAD
                        qmc_spawn%sdata(ipart,i-nannihilate) = 0_int_s
=======
                        spawn%sdata(ipart,i-nannihilate) = 0
>>>>>>> 1ed7cffe
                    else
                        ! keep!
                        spawn%sdata(ipart,i-nannihilate) = spawn%sdata(ipart,i)
                        discard = .false.
                    end if
                end do
                if (discard) then
                    ! Don't need to keep any particles from the current slot so can
                    ! just overwrite them...
                    nannihilate = nannihilate + 1
                else
                    ! Need to copy the bit string across...
<<<<<<< HEAD
                    qmc_spawn%sdata(:tensor_label_len,i-nannihilate) = &
                        qmc_spawn%sdata(:tensor_label_len,i)
=======
                    spawn%sdata(:total_basis_length,i-nannihilate) = spawn%sdata(:total_basis_length,i)
>>>>>>> 1ed7cffe
                end if
            end if
        end do

        spawn%head(thread_id,0) = spawn%head(thread_id,0) - nannihilate

    end subroutine annihilate_main_list_initiator

    subroutine remove_unoccupied_dets(rng, determ_flags)

        ! Remove any determinants with 0 population.
        ! This can be done in a more efficient manner by doing it only when
        ! necessary...
        ! Also, before doing this, stochastically round up or down any
        ! populations which are less than one.
        ! The above steps are not performed for deterministic states which are
        ! kept in walker_dets whatever their sign.

        ! In/Out:
        !    rng: random number generator.
        !    determ_flags: A list of flags specifying whether determinants in
        !        walker_dets are deterministic or not.

        use dSFMT_interface, only: dSFMT_t, get_rand_close_open
        use qmc_common, only: stochastic_round

        type(dSFMT_t), intent(inout) :: rng
        integer, intent(inout), optional :: determ_flags(:)

        integer :: nzero, i, k, itype
        integer(int_p) :: old_pop(sampling_size)
        real(dp) :: r
        logical :: determ_det

        nzero = 0
        do i = 1, tot_walkers

            determ_det = .false.
            if (present(determ_flags)) determ_det = determ_flags(i) == 0

            ! Stochastically round the walker populations up to real_factor
            ! (which is equal to 1 in the decoded representation) or down to
            ! zero. This is not done for deterministic states.
            if (real_amplitudes .and. (.not. determ_det)) then
                old_pop = walker_population(:,i)
                call stochastic_round(rng, walker_population(:,i), real_factor, qmc_spawn%ntypes)
                nparticles = nparticles + real(abs(walker_population(:,i)) - abs(old_pop),dp)/real_factor
            end if

            if (all(walker_population(:,i) == 0_int_p) .and. (.not. determ_det)) then
                nzero = nzero + 1
            else if (nzero > 0) then
                k = i - nzero
                walker_dets(:,k) = walker_dets(:,i)
                walker_population(:,k) = walker_population(:,i)
                walker_data(:,k) = walker_data(:,i)
                if (present(determ_flags)) determ_flags(k) = determ_flags(i)
            end if
        end do
        tot_walkers = tot_walkers - nzero

    end subroutine remove_unoccupied_dets

<<<<<<< HEAD
    subroutine round_low_population_spawns(rng)

        ! Loop over all spawned walkers. For each walker with a population of
        ! less than one, round it up to one with a probability equal to its
        ! population, otherwise down to zero. This will ensure that the
        ! expectation value of the amplitudes on all determinants are the same
        ! as before, but will prevent many low-weight walkers remaining in the
        ! simulation.

        ! Note that all deterministic states are always kept in the main list.
        ! The walkers in the spawned list at this point only contain states
        ! not in the main list, so cannot contain any deterministic states.
        ! Therefore, as an optimisation, we don't need to check if determinants
        ! are deterministic or not before any rounding.

        ! In/Out:
        !    rng: random number generator.

        use dSFMT_interface, only: dSFMT_t, get_rand_close_open
        use qmc_common, only: stochastic_round

        type(dSFMT_t), intent(inout) :: rng

        integer :: i, k, itype, nremoved
        integer(int_s) :: real_factor_s
        real(dp) :: r
        integer, parameter :: thread_id = 0

        real_factor_s = int(real_factor, int_s)

        nremoved = 0
        ! [note] - It might be more efficient to combine this with insert_new_walkers_wrapper.
        ! [note] - The number of particles to insert should be small by this point though...
        do i = 1, qmc_spawn%head(thread_id,0)

            ! spawned_population holds the spawned population in its encoded
            ! form (see comments for walker_population).
            associate(spawned_population => qmc_spawn%sdata(qmc_spawn%bit_str_len+1:qmc_spawn%bit_str_len+qmc_spawn%ntypes, i))

                ! Stochastically round the walker populations up or down to
                ! real_factor (which is equal to 1 in the decoded representation).
                call stochastic_round(rng, spawned_population, real_factor_s, qmc_spawn%ntypes)

                ! If all the amplitudes for this determinant were zeroed then we
                ! don't want to add it to the main list.
                if (all(spawned_population == 0_int_s)) then
                    nremoved = nremoved + 1
                else
                    ! Shuffle this determinant down to fill in any newly opened
                    ! slots.
                    k = i - nremoved
                    qmc_spawn%sdata(:,k) = qmc_spawn%sdata(:,i)
                end if

            end associate

        end do

        qmc_spawn%head(thread_id,0) = qmc_spawn%head(thread_id,0) - nremoved

    end subroutine round_low_population_spawns

    subroutine insert_new_walkers_wrapper(sys, determ_flags)
=======
    subroutine insert_new_walkers(sys, spawn, lower_bound)
>>>>>>> 1ed7cffe

        ! Insert new walkers into the main walker list from the spawned list.
        ! This is done after all particles have been annihilated, so the spawned
        ! list contains only new walkers.

        ! In:
        !    sys: system being studied.
<<<<<<< HEAD
        !    determ_flags: A list of flags specifying whether determinants in
        !        walker_dets are deterministic or not.
=======
        ! In/Out:
        !    spawn: spawn_t object containing list of spawned particles.
        ! In (optional):
        !    lower_bound: starting point we annihiliate from in spawn_t object.
>>>>>>> 1ed7cffe

        use search, only: binary_search
        use system, only: sys_t
<<<<<<< HEAD

        type(sys_t), intent(in) :: sys
        integer, intent(inout), optional :: determ_flags(:)

        integer :: i, istart, iend, j, k, pos
        integer(int_p) :: spawned_population(sampling_size)
        real(dp) :: real_population(sampling_size)
=======
        use calc, only: trial_function, neel_singlet
        use hfs_data, only: O00
        use proc_pointers, only: sc0_ptr, op0_ptr
        use heisenberg_estimators, only: neel_singlet_data
        use spawn_data, only: spawn_t

        type(sys_t), intent(in) :: sys
        type(spawn_t), intent(inout) :: spawn
        integer, intent(in), optional :: lower_bound

        integer :: i, istart, iend, j, k, pos, spawn_start, disp
>>>>>>> 1ed7cffe
        logical :: hit
        integer, parameter :: thread_id = 0

        ! Merge new walkers into the main list.

        ! Both the main list and the spawned list are sorted: the spawned list
        ! is sorted explicitly and the main list is sorted by construction via
        ! merging.

        ! 1. Find the position where the spawned walker should go.
        ! 2. Move all walkers above it to create the vacant slot for the new
        ! walker.  As we know how many elements we are inserting, we only need
        ! move a given walker at most once.
        ! 3. Insert the new walker at the bottom of the shifted block so it
        ! doesn't have to be moved again to accommodate other new walkers.

        ! We can make the search faster as we iterate through the spawned
        ! walkers in descending order, so once we know where one walker goes, we
        ! know that the next new walker has to go below it, allowing us to
        ! search through an ever-decreasing number of elements.

        if (present(lower_bound)) then
            spawn_start = lower_bound
            disp = lower_bound - 1
        else
            spawn_start = 1
            disp = 0
        end if
        istart = 1
        iend = tot_walkers
<<<<<<< HEAD
        do i = qmc_spawn%head(thread_id,0), 1, -1

            ! spawned det is not in the main walker list.
            call binary_search(walker_dets, int(qmc_spawn%sdata(:sys%basis%tensor_label_len,i), i0), istart, iend, hit, pos)
=======
        do i = spawn%head(thread_id,0), spawn_start, -1
            ! spawned det is not in the main walker list
            call binary_search(walker_dets, spawn%sdata(:total_basis_length,i), istart, iend, hit, pos)
>>>>>>> 1ed7cffe
            ! f should be in slot pos.  Move all determinants above it.
            do j = iend, pos, -1
                ! i is the number of determinants that will be inserted below j.
                k = j + i - disp
                walker_dets(:,k) = walker_dets(:,j)
                walker_population(:,k) = walker_population(:,j)
                walker_data(:,k) = walker_data(:,j)
                if (present(determ_flags)) determ_flags(k) = determ_flags(j)
            end do

            ! Insert new walker into pos and shift it to accommodate the number
            ! of elements that are still to be inserted below it.
<<<<<<< HEAD
            k = pos + i - 1

            ! The encoded spawned walker sign.
            associate(spawned_population => qmc_spawn%sdata(qmc_spawn%bit_str_len+1:qmc_spawn%bit_str_len+qmc_spawn%ntypes, i), &
                    tbl=>sys%basis%tensor_label_len)
                call insert_new_walker(sys, k, int(qmc_spawn%sdata(:tbl,i), i0), int(spawned_population, int_p))
                ! Extract the real sign from the encoded sign.
                real_population = real(spawned_population,dp)/real_factor
                nparticles = nparticles + abs(real_population)
            end associate

            ! A deterministic state can never leave the main list so cannot be
            ! in the spawned list at this point. So set the flag to specify
            ! that this state is not deterministic.
            if (present(determ_flags)) determ_flags(k) = 1

=======
            k = pos + i - 1 - disp
            walker_dets(:,k) = spawn%sdata(:total_basis_length,i)
            walker_population(:,k) = spawn%sdata(spawn%bit_str_len+1:spawn%bit_str_len+spawn%ntypes,i)
            nparticles = nparticles + abs(spawn%sdata(spawn%bit_str_len+1:spawn%bit_str_len+spawn%ntypes,i))
            walker_data(1,k) = sc0_ptr(sys, walker_dets(:,k)) - H00
            if (trial_function == neel_singlet) walker_data(sampling_size+1:sampling_size+2,k) = neel_singlet_data(walker_dets(:,k))
            if (doing_calc(hfs_fciqmc_calc)) then
                ! Set walker_data(2:,k) = <D_i|O|D_i> - <D_0|O|D_0>.
                walker_data(2,k) = op0_ptr(sys, walker_dets(:,k)) - O00
            else if (doing_calc(dmqmc_calc)) then
                ! Set the energy to be the average of the two induvidual energies.
                walker_data(1,k) = (walker_data(1,k) + sc0_ptr(sys, walker_dets((basis_length+1):(2*basis_length),k)) - H00)/2
                if (replica_tricks) then
                    walker_data(2:sampling_size,k) = walker_data(1,k)
                end if
            end if
>>>>>>> 1ed7cffe
            ! Next walker will be inserted below this one.
            iend = pos - 1
        end do

        ! Update tot_walkers.
        tot_walkers = tot_walkers + spawn%head(thread_id,0) - disp

    end subroutine insert_new_walkers_wrapper

    subroutine insert_new_walker(sys, pos, det, population)

        ! Insert a new determinant, det, at position pos in walker_dets. Also
        ! insert a new population at position pos in walker_population and
        ! calculate and insert all new values of walker_data for the given
        ! walker. Note that all data at position pos in these arrays will be
        ! overwritten.

        ! In:
        !    sys: system being studied.
        !    pos: The position in the walker arrays in which to insert the new
        !        data.
        !    det: The determinant to insert into walker_dets.
        !    population: The population to insert into walker_population.

        use calc, only: doing_calc, hfs_fciqmc_calc, dmqmc_calc
        use calc, only: trial_function, neel_singlet
        use heisenberg_estimators, only: neel_singlet_data
        use hfs_data, only: O00
        use proc_pointers, only: sc0_ptr, op0_ptr
        use system, only: sys_t

        type(sys_t), intent(in) :: sys
        integer, intent(in) :: pos
        integer(i0), intent(in) :: det(sys%basis%tensor_label_len)
        integer(int_p), intent(in) :: population(sampling_size)

        ! Insert the new determinant.
        walker_dets(:,pos) = det
        ! Insert the new population.
        walker_population(:,pos) = population
        ! Calculate and insert all new components of walker_data.
        if (.not. doing_calc(dmqmc_calc)) walker_data(1,pos) = sc0_ptr(sys, det) - H00
        if (trial_function == neel_singlet) walker_data(sampling_size+1:sampling_size+2,pos) = neel_singlet_data(sys, det)
        if (doing_calc(hfs_fciqmc_calc)) then
            ! Set walker_data(2:,k) = <D_i|O|D_i> - <D_0|O|D_0>.
            walker_data(2,pos) = op0_ptr(sys, det) - O00
        else if (doing_calc(dmqmc_calc)) then
            ! Set the energy to be the average of the two induvidual energies.
            associate(bl=>sys%basis%string_len)
                walker_data(1,pos) = (walker_data(1,pos) + sc0_ptr(sys, walker_dets((bl+1):(2*bl),pos)) - H00)/2
            end associate
            if (replica_tricks) then
                walker_data(2:sampling_size,pos) = walker_data(1,pos)
            end if
        end if

    end subroutine insert_new_walker

end module annihilation<|MERGE_RESOLUTION|>--- conflicted
+++ resolved
@@ -22,7 +22,7 @@
         !    tinitiator: true if the initiator approximation is being used.
         ! In/Out:
         !    rng: random number generator.
-        !    determ_flags: A list of flags specifying whether determinants in
+        !    determ_flags (optional): A list of flags specifying whether determinants in
         !        walker_dets are deterministic or not.
         ! Out:
         !    nspawn_events (optional): number of successful spawning events on
@@ -45,11 +45,12 @@
 
         call annihilate_wrapper_spawn_t(qmc_spawn, tinitiator)
 
-        call annihilate_main_list_wrapper(sys, tinitiator, qmc_spawn)
+        call annihilate_main_list_wrapper(sys, rng, tinitiator, qmc_spawn, determ_flags=determ_flags)
 
     end subroutine direct_annihilation
 
-    subroutine direct_annihilation_received_list(sys, tinitiator)
+    ! [todo] - handle nspawn_events and determ_flags (as in direct_annihilation)
+    subroutine direct_annihilation_received_list(sys, rng, tinitiator)
 
         ! Annihilation algorithm for non-blocking communications.
         ! Spawned walkers are added to the main list, by which new walkers are
@@ -74,14 +75,18 @@
         ! In:
         !    sys: system being studied.
         !    tinitiator: true if the initiator approximation is being used.
+        ! In/Out:
+        !    rng: random number generator.
 
         use parallel, only: nthreads, nprocs, iproc
         use spawn_data, only: annihilate_wrapper_non_blocking_spawn, calculate_displacements, &
                               non_blocking_send
         use sort, only: qsort
         use system, only: sys_t
+        use dSFMT_interface, only: dSFMT_t
 
         type(sys_t), intent(in) :: sys
+        type(dSFMT_t), intent(inout) :: rng
         logical, intent(in) :: tinitiator
 
         integer, parameter :: thread_id = 0
@@ -93,11 +98,11 @@
         ! First annihilate within the received_list.
         call annihilate_wrapper_non_blocking_spawn(received_list, tinitiator)
         ! Annihilate with main list.
-        call annihilate_main_list_wrapper(sys, tinitiator, received_list)
+        call annihilate_main_list_wrapper(sys, rng, tinitiator, received_list)
 
     end subroutine direct_annihilation_received_list
 
-    subroutine direct_annihilation_spawned_list(sys, tinitiator, send_counts, req_data_s, non_block_spawn)
+    subroutine direct_annihilation_spawned_list(sys, rng, tinitiator, send_counts, req_data_s, non_block_spawn)
 
         ! Annihilation algorithm for non-blocking communications.
         ! Spawned walkers are added to the main list, by which new walkers are
@@ -111,6 +116,7 @@
         !    sys: system being studied.
         !    tinitiator: true if the initiator approximation is being used.
         ! In/Out:
+        !    rng: random number generator.
         !    send_counts: array of messages sizes. Will be allocated in
         !       calculate_displacements and sent in non_blocking_send.
         !    req_data_s: array of requests for non-blocking send of walkers.
@@ -123,8 +129,10 @@
                               non_blocking_send
         use sort, only: qsort
         use system, only: sys_t
+        use dSFMT_interface, only: dSFMT_t
 
         type(sys_t), intent(in) :: sys
+        type(dSFMT_t), intent(inout) :: rng
         logical, intent(in) :: tinitiator
         integer, intent(inout) :: send_counts(0:)
         integer, intent(inout) :: req_data_s(0:)
@@ -141,14 +149,14 @@
         ! list which needs to be annihilated with the main list on this processor.
         call annihilate_wrapper_non_blocking_spawn(qmc_spawn, tinitiator, iproc)
         ! Annihilate portion of spawned list with main list.
-        call annihilate_main_list_wrapper(sys, tinitiator, qmc_spawn, qmc_spawn%head_start(thread_id, iproc)+nthreads)
+        call annihilate_main_list_wrapper(sys, rng, tinitiator, qmc_spawn, qmc_spawn%head_start(thread_id, iproc)+nthreads)
         ! Communicate walkers spawned onto other processors during this
         ! evolution step to their new processors.
         call non_blocking_send(qmc_spawn, send_counts, req_data_s)
 
     end subroutine direct_annihilation_spawned_list
 
-    subroutine annihilate_main_list_wrapper(sys, tinitiator, spawn, lower_bound)
+    subroutine annihilate_main_list_wrapper(sys, rng, tinitiator, spawn, lower_bound, determ_flags)
 
         ! This is a wrapper around various utility functions which perform the
         ! different parts of the annihilation process during non-blocking
@@ -158,19 +166,25 @@
         !    sys: system being studied.
         !    tinitiator: true if the initiator approximation is being used.
         ! In/Out:
+        !    rng: random number generator.
         !    spawn: spawn_t object containing spawned particles. For non-blocking
         !       communications a subsection of the spawned walker list will be annihilated
         !       with the main list, otherwise the entire list will be annihilated and merged.
+        !    determ_flags (optional): A list of flags specifying whether determinants in
+        !        walker_dets are deterministic or not.
         ! In (optional):
         !     lower_bound: starting point we annihiliate from in spawn_t object.
 
         use system, only: sys_t
         use spawn_data, only: spawn_t
+        use dSFMT_interface, only: dSFMT_t
 
         type(sys_t), intent(in) :: sys
+        type(dSFMT_t), intent(inout) :: rng
         logical, intent(in) :: tinitiator
         integer, optional, intent(in) :: lower_bound
         type(spawn_t), intent(inout) :: spawn
+        integer, intent(inout), optional :: determ_flags(:)
 
         integer, parameter :: thread_id = 0
         integer :: spawn_start
@@ -184,17 +198,10 @@
         if (spawn%head(thread_id,0) >= spawn_start) then
             ! Have spawned walkers on this processor.
 
-<<<<<<< HEAD
-            if (tinitiator) then 
-                call annihilate_main_list_initiator(sys%basis%tensor_label_len)
+            if (tinitiator) then
+                call annihilate_main_list_initiator(spawn, sys%basis%tensor_label_len, lower_bound)
             else
-                call annihilate_main_list(sys%basis%tensor_label_len)
-=======
-            if (tinitiator) then
-                call annihilate_main_list_initiator(spawn, lower_bound)
-            else
-                call annihilate_main_list(spawn, lower_bound)
->>>>>>> 1ed7cffe
+                call annihilate_main_list(spawn, sys%basis%tensor_label_len, lower_bound)
             end if
 
             ! Remove determinants with zero walkers on them from the main
@@ -206,11 +213,7 @@
             if (real_amplitudes) call round_low_population_spawns(rng)
 
             ! Insert new walkers into main walker list.
-<<<<<<< HEAD
-            call insert_new_walkers_wrapper(sys, determ_flags)
-=======
-            call insert_new_walkers(sys, spawn, lower_bound)
->>>>>>> 1ed7cffe
+            call insert_new_walkers(sys, spawn, determ_flags, lower_bound)
 
         else
 
@@ -222,22 +225,15 @@
 
     end subroutine annihilate_main_list_wrapper
 
-<<<<<<< HEAD
-    subroutine annihilate_main_list(tensor_label_len)
-=======
-    subroutine annihilate_main_list(spawn, lower_bound)
->>>>>>> 1ed7cffe
+    subroutine annihilate_main_list(spawn, tensor_label_len, lower_bound)
 
         ! Annihilate particles in the main walker list with those in the spawned
         ! walker list.
 
-<<<<<<< HEAD
         ! In:
         !    tensor_label_len: number of elements in the bit array describing the position
         !       of the particle in the space (i.e.  determinant label in vector/pair of
         !       determinants label in array).
-
-=======
         ! In/Out:
         !    spawn: spawn_t obeject containing spawned particles to be annihilated with main
         !       list.
@@ -245,24 +241,17 @@
         !    lower_bound: starting point we annihiliate from in spawn_t object.
         !       Default: 1.
 
-        use basis, only: total_basis_length
->>>>>>> 1ed7cffe
         use search, only: binary_search
         use spawn_data, only: spawn_t
 
+        integer, intent(in) :: tensor_label_len
         type(spawn_t), intent(inout) :: spawn
         integer, intent(in), optional :: lower_bound
 
-<<<<<<< HEAD
-        integer, intent(in) :: tensor_label_len
-
-        integer :: i, pos, k, istart, iend, nannihilate
+        integer :: i, pos, k, istart, iend, nannihilate, spawn_start
         integer(int_p) :: old_pop(sampling_size)
         integer(i0) :: f(tensor_label_len)
-=======
-        integer :: i, pos, k, nannihilate, istart, iend, old_pop(sampling_size), spawn_start
-        integer(i0) :: f(total_basis_length)
->>>>>>> 1ed7cffe
+
         logical :: hit
         integer, parameter :: thread_id = 0
 
@@ -274,23 +263,15 @@
         end if
         istart = 1
         iend = tot_walkers
-<<<<<<< HEAD
-        do i = 1, qmc_spawn%head(thread_id,0)
-            f = int(qmc_spawn%sdata(:tensor_label_len,i), i0)
-=======
+
         do i = spawn_start, spawn%head(thread_id,0)
-            f = spawn%sdata(:total_basis_length,i)
->>>>>>> 1ed7cffe
+            f = int(spawn%sdata(:tensor_label_len,i), i0)
             call binary_search(walker_dets, f, istart, iend, hit, pos)
             if (hit) then
                 ! Annihilate!
                 old_pop = walker_population(:,pos)
                 walker_population(:,pos) = walker_population(:,pos) + &
-<<<<<<< HEAD
-                    int(qmc_spawn%sdata(qmc_spawn%bit_str_len+1:qmc_spawn%bit_str_len+qmc_spawn%ntypes,i), int_p)
-=======
-                    spawn%sdata(spawn%bit_str_len+1:spawn%bit_str_len+spawn%ntypes,i)
->>>>>>> 1ed7cffe
+                    int(spawn%sdata(spawn%bit_str_len+1:spawn%bit_str_len+spawn%ntypes,i), int_p)
                 nannihilate = nannihilate + 1
                 ! The change in the number of particles is a bit subtle.
                 ! We need to take into account:
@@ -313,11 +294,7 @@
 
     end subroutine annihilate_main_list
 
-<<<<<<< HEAD
-    subroutine annihilate_main_list_initiator(tensor_label_len)
-=======
-    subroutine annihilate_main_list_initiator(spawn, lower_bound)
->>>>>>> 1ed7cffe
+    subroutine annihilate_main_list_initiator(spawn, tensor_label_len, lower_bound)
 
         ! Annihilate particles in the main walker list with those in the spawned
         ! walker list starting from lower bound in spawn.
@@ -326,33 +303,24 @@
         ! discard spawned walkers which are on previously unoccupied determinants
         ! and which are from non-initiator or non-sign-coherent events.
 
-<<<<<<< HEAD
         ! In:
         !    tensor_label_len: number of elements in the bit array describing the position
         !       of the particle in the space (i.e.  determinant label in vector/pair of
         !       determinants label in array).
-
-        use search, only: binary_search
-
-        integer, intent(in) :: tensor_label_len
-        integer :: i, ipart, pos, k, istart, iend, nannihilate
-        integer(int_p) :: old_pop(sampling_size)
-        integer(i0) :: f(tensor_label_len)
-=======
         ! In/Out:
         !    spawn: spawn_t object we wish to annihilate with main list.
         ! In (Optional):
         !    lower_bound: starting point we annihiliate from in spawn_t object.
 
-        use basis, only: total_basis_length
         use search, only: binary_search
 
+        integer, intent(in) :: tensor_label_len
         type(spawn_t), intent(inout) :: spawn
         integer, intent(in), optional :: lower_bound
 
-        integer :: i, ipart, pos, k, nannihilate, istart, iend, old_pop(sampling_size), spawn_start
-        integer(i0) :: f(total_basis_length)
->>>>>>> 1ed7cffe
+        integer :: i, ipart, pos, k, istart, iend, nannihilate, spawn_start
+        integer(int_p) :: old_pop(sampling_size)
+        integer(i0) :: f(tensor_label_len)
         logical :: hit, discard
         integer, parameter :: thread_id = 0
 
@@ -364,13 +332,8 @@
         end if
         istart = 1
         iend = tot_walkers
-<<<<<<< HEAD
-        do i = 1, qmc_spawn%head(thread_id,0)
-            f = int(qmc_spawn%sdata(:tensor_label_len,i), i0)
-=======
         do i = spawn_start, spawn%head(thread_id,0)
-            f = spawn%sdata(:total_basis_length,i)
->>>>>>> 1ed7cffe
+            f = int(spawn%sdata(:tensor_label_len,i), i0)
             call binary_search(walker_dets, f, istart, iend, hit, pos)
             if (hit) then
                 old_pop = walker_population(:,pos)
@@ -380,24 +343,15 @@
                     if (walker_population(ipart,pos) /= 0_int_p) then
                         ! Annihilate!
                         walker_population(ipart,pos) = walker_population(ipart,pos) + &
-<<<<<<< HEAD
-                                                        int(qmc_spawn%sdata(ipart+qmc_spawn%bit_str_len,i), int_p)
-                    else if (.not.btest(qmc_spawn%sdata(qmc_spawn%flag_indx,i),ipart+qmc_spawn%bit_str_len)) then
-=======
-                                                        spawn%sdata(ipart+spawn%bit_str_len,i)
+                                                        int(spawn%sdata(ipart+spawn%bit_str_len,i), int_p)
                     else if (.not.btest(spawn%sdata(spawn%flag_indx,i),ipart+spawn%bit_str_len)) then
->>>>>>> 1ed7cffe
                         ! Keep only if from a multiple spawning event or an
                         ! initiator.
                         ! If this is the case, then sdata(flag_indx,i)
                         ! does not have a bit set in corresponding to 2**pop_indx,
                         ! where pop_indx is the index of this walker type in the
-                        ! qmc_spawn%sdata array (i.e. ipart+bit_str_len).
-<<<<<<< HEAD
-                        walker_population(ipart,pos) = int(qmc_spawn%sdata(ipart+qmc_spawn%bit_str_len,i), int_p)
-=======
-                        walker_population(ipart,pos) = spawn%sdata(ipart+spawn%bit_str_len,i)
->>>>>>> 1ed7cffe
+                        ! spawn%sdata array (i.e. ipart+bit_str_len).
+                        walker_population(ipart,pos) = int(spawn%sdata(ipart+spawn%bit_str_len,i), int_p)
                     end if
                 end do
                 ! The change in the number of particles is a bit subtle.
@@ -407,7 +361,7 @@
                 ! iii) annihilation changing the sign of the population (i.e.
                 !      killing the population and then some).
                 nparticles = nparticles + real(abs(walker_population(:,pos)) - abs(old_pop), dp)/real_factor
-                ! One more entry to be removed from the qmc_spawn%sdata array.
+                ! One more entry to be removed from the spawn%sdata array.
                 nannihilate = nannihilate + 1
                 ! Next spawned walker cannot annihilate any determinant prior to
                 ! this one as the lists are sorted.
@@ -417,7 +371,7 @@
                 ! Keep only progeny spawned by initiator determinants
                 ! or multiple sign-coherent events.  If neither of these
                 ! conditions are met then the j-th bit of sdata(flag_indx,i) is set,
-                ! where j is the particle index in qmc_spawn%sdata.
+                ! where j is the particle index in spawn%sdata.
                 discard = .true.
                 do ipart = spawn%bit_str_len+1, spawn%bit_str_len+spawn%ntypes
                     if (btest(spawn%sdata(spawn%flag_indx,i),ipart)) then
@@ -425,11 +379,7 @@
                         ! onto unoccupied determinants.
                         ! note that the number of particles (nparticles) was not
                         ! updated at the time of spawning, so doesn't change.
-<<<<<<< HEAD
-                        qmc_spawn%sdata(ipart,i-nannihilate) = 0_int_s
-=======
-                        spawn%sdata(ipart,i-nannihilate) = 0
->>>>>>> 1ed7cffe
+                        spawn%sdata(ipart,i-nannihilate) = 0_int_s
                     else
                         ! keep!
                         spawn%sdata(ipart,i-nannihilate) = spawn%sdata(ipart,i)
@@ -442,12 +392,7 @@
                     nannihilate = nannihilate + 1
                 else
                     ! Need to copy the bit string across...
-<<<<<<< HEAD
-                    qmc_spawn%sdata(:tensor_label_len,i-nannihilate) = &
-                        qmc_spawn%sdata(:tensor_label_len,i)
-=======
-                    spawn%sdata(:total_basis_length,i-nannihilate) = spawn%sdata(:total_basis_length,i)
->>>>>>> 1ed7cffe
+                    spawn%sdata(:tensor_label_len,i-nannihilate) = spawn%sdata(:tensor_label_len,i)
                 end if
             end if
         end do
@@ -511,7 +456,6 @@
 
     end subroutine remove_unoccupied_dets
 
-<<<<<<< HEAD
     subroutine round_low_population_spawns(rng)
 
         ! Loop over all spawned walkers. For each walker with a population of
@@ -543,7 +487,7 @@
         real_factor_s = int(real_factor, int_s)
 
         nremoved = 0
-        ! [note] - It might be more efficient to combine this with insert_new_walkers_wrapper.
+        ! [note] - It might be more efficient to combine this with insert_new_walkers.
         ! [note] - The number of particles to insert should be small by this point though...
         do i = 1, qmc_spawn%head(thread_id,0)
 
@@ -574,10 +518,7 @@
 
     end subroutine round_low_population_spawns
 
-    subroutine insert_new_walkers_wrapper(sys, determ_flags)
-=======
-    subroutine insert_new_walkers(sys, spawn, lower_bound)
->>>>>>> 1ed7cffe
+    subroutine insert_new_walkers(sys, spawn, determ_flags, lower_bound)
 
         ! Insert new walkers into the main walker list from the spawned list.
         ! This is done after all particles have been annihilated, so the spawned
@@ -585,39 +526,25 @@
 
         ! In:
         !    sys: system being studied.
-<<<<<<< HEAD
+        ! In/Out:
+        !    spawn: spawn_t object containing list of spawned particles.
+        ! In (optional):
         !    determ_flags: A list of flags specifying whether determinants in
         !        walker_dets are deterministic or not.
-=======
-        ! In/Out:
-        !    spawn: spawn_t object containing list of spawned particles.
-        ! In (optional):
         !    lower_bound: starting point we annihiliate from in spawn_t object.
->>>>>>> 1ed7cffe
-
+ 
         use search, only: binary_search
         use system, only: sys_t
-<<<<<<< HEAD
 
         type(sys_t), intent(in) :: sys
+        type(spawn_t), intent(inout) :: spawn
         integer, intent(inout), optional :: determ_flags(:)
-
-        integer :: i, istart, iend, j, k, pos
+        integer, intent(in), optional :: lower_bound
+
+        integer :: i, istart, iend, j, k, pos, spawn_start, disp
         integer(int_p) :: spawned_population(sampling_size)
         real(dp) :: real_population(sampling_size)
-=======
-        use calc, only: trial_function, neel_singlet
-        use hfs_data, only: O00
-        use proc_pointers, only: sc0_ptr, op0_ptr
-        use heisenberg_estimators, only: neel_singlet_data
-        use spawn_data, only: spawn_t
-
-        type(sys_t), intent(in) :: sys
-        type(spawn_t), intent(inout) :: spawn
-        integer, intent(in), optional :: lower_bound
-
-        integer :: i, istart, iend, j, k, pos, spawn_start, disp
->>>>>>> 1ed7cffe
+
         logical :: hit
         integer, parameter :: thread_id = 0
 
@@ -648,16 +575,10 @@
         end if
         istart = 1
         iend = tot_walkers
-<<<<<<< HEAD
-        do i = qmc_spawn%head(thread_id,0), 1, -1
+        do i = spawn%head(thread_id,0), spawn_start, -1
 
             ! spawned det is not in the main walker list.
-            call binary_search(walker_dets, int(qmc_spawn%sdata(:sys%basis%tensor_label_len,i), i0), istart, iend, hit, pos)
-=======
-        do i = spawn%head(thread_id,0), spawn_start, -1
-            ! spawned det is not in the main walker list
-            call binary_search(walker_dets, spawn%sdata(:total_basis_length,i), istart, iend, hit, pos)
->>>>>>> 1ed7cffe
+            call binary_search(walker_dets, int(spawn%sdata(:sys%basis%tensor_label_len,i), i0), istart, iend, hit, pos)
             ! f should be in slot pos.  Move all determinants above it.
             do j = iend, pos, -1
                 ! i is the number of determinants that will be inserted below j.
@@ -670,13 +591,12 @@
 
             ! Insert new walker into pos and shift it to accommodate the number
             ! of elements that are still to be inserted below it.
-<<<<<<< HEAD
-            k = pos + i - 1
+            k = pos + i - 1 - disp
 
             ! The encoded spawned walker sign.
-            associate(spawned_population => qmc_spawn%sdata(qmc_spawn%bit_str_len+1:qmc_spawn%bit_str_len+qmc_spawn%ntypes, i), &
+            associate(spawned_population => spawn%sdata(spawn%bit_str_len+1:spawn%bit_str_len+spawn%ntypes, i), &
                     tbl=>sys%basis%tensor_label_len)
-                call insert_new_walker(sys, k, int(qmc_spawn%sdata(:tbl,i), i0), int(spawned_population, int_p))
+                call insert_new_walker(sys, k, int(spawn%sdata(:tbl,i), i0), int(spawned_population, int_p))
                 ! Extract the real sign from the encoded sign.
                 real_population = real(spawned_population,dp)/real_factor
                 nparticles = nparticles + abs(real_population)
@@ -687,24 +607,6 @@
             ! that this state is not deterministic.
             if (present(determ_flags)) determ_flags(k) = 1
 
-=======
-            k = pos + i - 1 - disp
-            walker_dets(:,k) = spawn%sdata(:total_basis_length,i)
-            walker_population(:,k) = spawn%sdata(spawn%bit_str_len+1:spawn%bit_str_len+spawn%ntypes,i)
-            nparticles = nparticles + abs(spawn%sdata(spawn%bit_str_len+1:spawn%bit_str_len+spawn%ntypes,i))
-            walker_data(1,k) = sc0_ptr(sys, walker_dets(:,k)) - H00
-            if (trial_function == neel_singlet) walker_data(sampling_size+1:sampling_size+2,k) = neel_singlet_data(walker_dets(:,k))
-            if (doing_calc(hfs_fciqmc_calc)) then
-                ! Set walker_data(2:,k) = <D_i|O|D_i> - <D_0|O|D_0>.
-                walker_data(2,k) = op0_ptr(sys, walker_dets(:,k)) - O00
-            else if (doing_calc(dmqmc_calc)) then
-                ! Set the energy to be the average of the two induvidual energies.
-                walker_data(1,k) = (walker_data(1,k) + sc0_ptr(sys, walker_dets((basis_length+1):(2*basis_length),k)) - H00)/2
-                if (replica_tricks) then
-                    walker_data(2:sampling_size,k) = walker_data(1,k)
-                end if
-            end if
->>>>>>> 1ed7cffe
             ! Next walker will be inserted below this one.
             iend = pos - 1
         end do
@@ -712,7 +614,7 @@
         ! Update tot_walkers.
         tot_walkers = tot_walkers + spawn%head(thread_id,0) - disp
 
-    end subroutine insert_new_walkers_wrapper
+    end subroutine insert_new_walkers
 
     subroutine insert_new_walker(sys, pos, det, population)
 

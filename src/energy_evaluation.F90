--- conflicted
+++ resolved
@@ -25,31 +25,19 @@
         !        Returns the current total number of particles for use in the
         !        next report loop.
 
-<<<<<<< HEAD
         use fciqmc_data, only: sampling_size
-=======
-        use fciqmc_data, only: nparticles, sampling_size, target_particles, ncycles, rspawn,   &
-                               proj_energy, shift, vary_shift, vary_shift_from,                &
-                               vary_shift_from_proje, D0_population, fold_line,                &
-                               nparticles_proc, load_balancing_tag,  doing_load_balancing,     &
-                               load_balancing_pop, load_attempts, max_load_attempts
-        use hfs_data, only: proj_hf_O_hpsip, proj_hf_H_hfpsip, hf_signed_pop, D0_hf_population, hf_shift
-        use calc, only: doing_calc, hfs_fciqmc_calc, folded_spectrum
-        use load_balancing, only: check_imbalance
->>>>>>> 5c8f1586
 
         use parallel
 
         integer(lint), intent(inout) :: ntot_particles_old(sampling_size)
 
-<<<<<<< HEAD
-        real(dp) :: rep_loop_loc(sampling_size+7), rep_loop_sum(sampling_size+7)
+        real(dp) :: rep_loop_loc(sampling_size*nprocs+7), rep_loop_sum(sampling_size*nprocs+7)
         integer :: ierr
 
         call local_energy_estimators(rep_loop_loc)
-
         ! Don't bother to optimise for running in serial.  This is a fast
         ! routine and is run only once per report loop anyway!
+
 #ifdef PARALLEL
         call mpi_allreduce(rep_loop_loc, rep_loop_sum, size(rep_loop_loc), MPI_REAL8, MPI_SUM, MPI_COMM_WORLD, ierr)
 #else
@@ -75,11 +63,12 @@
         type(nb_rep_t), intent(inout) :: rep_comm
 
         integer :: i, ierr
-
+#ifdef PARALLEL
         do i = 0, nprocs-1
            call MPI_ISend(rep_comm%rep_info, size(rep_comm%rep_info), MPI_REAL8, &
                           i, 789, MPI_COMM_WORLD, rep_comm%request(i), ierr)
         end do
+#endif
 
     end subroutine update_energy_estimators_send
 
@@ -101,27 +90,31 @@
         integer, intent(inout) :: rep_request_s(:)
         integer(lint), intent(inout) :: ntot_particles_old(:)
 
-        real(dp) :: rep_info_sum(sampling_size+7), rep_loop_reduce(nprocs*(sampling_size+7))
+        real(dp) :: rep_info_sum(nprocs*sampling_size+7), rep_loop_reduce(nprocs*(nprocs*sampling_size+7))
         integer :: rep_request_r(0:nprocs-1)
+#ifdef PARALLEL
         integer :: stat_ir_s(MPI_STATUS_SIZE, nprocs), stat_ir_r(MPI_STATUS_SIZE, nprocs)
-        integer :: i, ierr
-
+#endif
+        integer :: i, j, ierr, sample_shift
+
+        sample_shift = nprocs*sampling_size
+#ifdef PARALLEL
         do i = 0, nprocs-1
-            call MPI_IRecv(rep_loop_reduce(i*(sampling_size+7)+1:(i+1)*(sampling_size+7)), sampling_size+7, MPI_REAL8, &
+            call MPI_IRecv(rep_loop_reduce(i*(sample_shift+7)+1:(i+1)*(sample_shift+7)), sample_shift+7, MPI_REAL8, &
                            i, 789, MPI_COMM_WORLD, rep_request_r(i), ierr)
         end do
         call MPI_Waitall(nprocs, rep_request_r, stat_ir_r, ierr)
         call MPI_Waitall(nprocs, rep_request_s, stat_ir_s, ierr)
-
+#endif
         ! Reduce quantities across processors.
-        rep_info_sum(1:sampling_size) = sum(rep_loop_reduce(1:size(rep_loop_reduce):sampling_size+7))
-        rep_info_sum(sampling_size+1) = sum(rep_loop_reduce(sampling_size+1:size(rep_loop_reduce):sampling_size+7))
-        rep_info_sum(sampling_size+2) = sum(rep_loop_reduce(sampling_size+2:size(rep_loop_reduce):sampling_size+7))
-        rep_info_sum(sampling_size+3) = sum(rep_loop_reduce(sampling_size+3:size(rep_loop_reduce):sampling_size+7))
-        rep_info_sum(sampling_size+4) = sum(rep_loop_reduce(sampling_size+4:size(rep_loop_reduce):sampling_size+7))
-        rep_info_sum(sampling_size+5) = sum(rep_loop_reduce(sampling_size+5:size(rep_loop_reduce):sampling_size+7))
-        rep_info_sum(sampling_size+6) = sum(rep_loop_reduce(sampling_size+6:size(rep_loop_reduce):sampling_size+7))
-        rep_info_sum(sampling_size+7) = sum(rep_loop_reduce(sampling_size+7:size(rep_loop_reduce):sampling_size+7))
+        forall (i=1:sampling_size,j=0:nprocs-1) rep_info_sum(i+j) = sum(rep_loop_reduce(i+j:size(rep_loop_reduce):sample_shift+7))
+        rep_info_sum(sample_shift+1) = sum(rep_loop_reduce(sample_shift+1:size(rep_loop_reduce):sample_shift+7))
+        rep_info_sum(sample_shift+2) = sum(rep_loop_reduce(sample_shift+2:size(rep_loop_reduce):sample_shift+7))
+        rep_info_sum(sample_shift+3) = sum(rep_loop_reduce(sample_shift+3:size(rep_loop_reduce):sample_shift+7))
+        rep_info_sum(sample_shift+4) = sum(rep_loop_reduce(sample_shift+4:size(rep_loop_reduce):sample_shift+7))
+        rep_info_sum(sample_shift+5) = sum(rep_loop_reduce(sample_shift+5:size(rep_loop_reduce):sample_shift+7))
+        rep_info_sum(sample_shift+6) = sum(rep_loop_reduce(sample_shift+6:size(rep_loop_reduce):sample_shift+7))
+        rep_info_sum(sample_shift+7) = sum(rep_loop_reduce(sample_shift+7:size(rep_loop_reduce):sample_shift+7))
 
         call communicated_energy_estimators(rep_info_sum, ntot_particles_old)
 
@@ -143,56 +136,38 @@
                                proj_energy, D0_population
         use hfs_data, only: proj_hf_O_hpsip, proj_hf_H_hfpsip, D0_hf_population
         use calc, only: doing_calc, hfs_fciqmc_calc
+        use parallel, only: nprocs, iproc
 
         real(dp), intent(out) :: rep_loop_loc(:)
         integer, optional, intent(in) :: spawn_elsewhere
 
+        integer :: sample_shift
+
         ! Need to sum the number of particles and the projected energy over
         ! all processors.
+        sample_shift = nprocs*sampling_size
+        rep_loop_loc(1:sample_shift) = 0
         if (present(spawn_elsewhere)) then
-            rep_loop_loc(1:sampling_size) = nparticles + spawn_elsewhere
+            rep_loop_loc(iproc+1:iproc+sampling_size) = nparticles + spawn_elsewhere
         else
-            rep_loop_loc(1:sampling_size) = nparticles
-        end if
-        rep_loop_loc(sampling_size+1) = proj_energy
-        rep_loop_loc(sampling_size+2) = D0_population
-        rep_loop_loc(sampling_size+3) = rspawn
-=======
-        real(dp) :: ir(sampling_size*nprocs+7), ir_sum(sampling_size*nprocs+7)
-        integer(lint) :: ntot_particles(sampling_size), new_hf_signed_pop, pop_av
-        integer :: ierr, i, sample_shift
-        logical :: mask
-
-        sample_shift = nprocs*sampling_size
-        ir(1:sample_shift) = 0
-        ! Need to sum the number of particles and the projected energy over
-        ! all processors.
-        ir(iproc+1:iproc+sampling_size) = nparticles
-        ir(sample_shift+1) = proj_energy
-        ir(sample_shift+2) = D0_population
-        ir(sample_shift+3) = rspawn
->>>>>>> 5c8f1586
+            rep_loop_loc(iproc+1:iproc+sampling_size) = nparticles
+        end if
+        rep_loop_loc(sample_shift+1) = proj_energy
+        rep_loop_loc(sample_shift+2) = D0_population
+        rep_loop_loc(sample_shift+3) = rspawn
 
         if (doing_calc(hfs_fciqmc_calc)) then
             ! HFS calculations also need to know \tilde{N} = \sum_i sign(N_j^(H)) N_j^(HF),
             ! where N_j^(H) is the population of Hamiltonian walkers on j and
             ! N_j^(HF) the population of Hellmann-Feynman walkers on j.
-<<<<<<< HEAD
-            rep_loop_loc(sampling_size+4) = calculate_hf_signed_pop()
-            rep_loop_loc(sampling_size+5) = proj_hf_O_hpsip
-            rep_loop_loc(sampling_size+6) = proj_hf_H_hfpsip
-            rep_loop_loc(sampling_size+7) = D0_hf_population
-=======
-            ir(sample_shift+4) = calculate_hf_signed_pop()
-            ir(sample_shift+5) = proj_hf_O_hpsip
-            ir(sample_shift+6) = proj_hf_H_hfpsip
-            ir(sample_shift+7) = D0_hf_population
->>>>>>> 5c8f1586
+            rep_loop_loc(sample_shift+4) = calculate_hf_signed_pop()
+            rep_loop_loc(sample_shift+5) = proj_hf_O_hpsip
+            rep_loop_loc(sample_shift+6) = proj_hf_H_hfpsip
+            rep_loop_loc(sample_shift+7) = D0_hf_population
         end if
 
     end subroutine local_energy_estimators
 
-<<<<<<< HEAD
     subroutine communicated_energy_estimators(rep_loop_sum, ntot_particles_old)
 
         ! Update report loop quantites with information received from other
@@ -209,33 +184,34 @@
 
         use fciqmc_data, only: sampling_size, target_particles, ncycles, rspawn,               &
                                proj_energy, shift, vary_shift, vary_shift_from,                &
-                               vary_shift_from_proje, D0_population, fold_line
+                               vary_shift_from_proje, D0_population, fold_line,                &
+                               nparticles_proc, load_balancing_pop, load_attempts,             &
+                               max_load_attempts, doing_load_balancing,                        &
+                               load_balancing_tag
         use hfs_data, only: proj_hf_O_hpsip, proj_hf_H_hfpsip, hf_signed_pop, D0_hf_population, hf_shift
+        use load_balancing, only: check_imbalance
         use calc, only: doing_calc, hfs_fciqmc_calc, folded_spectrum
         use parallel, only: nprocs, iproc
 
         real(dp), intent(in) :: rep_loop_sum(:)
         integer(lint), intent(inout) :: ntot_particles_old(sampling_size)
 
-        integer(lint) :: ntot_particles(sampling_size), new_hf_signed_pop
-
-        ntot_particles = nint(rep_loop_sum(1:sampling_size), lint)
-        proj_energy = rep_loop_sum(sampling_size+1)
-        D0_population = rep_loop_sum(sampling_size+2)
-        rspawn = rep_loop_sum(sampling_size+3)
-=======
+        integer(lint) :: ntot_particles(sampling_size), new_hf_signed_pop, pop_av
+        integer :: i, sample_shift
+
+        sample_shift = sampling_size*nprocs
+
         forall(i=1:sampling_size) nparticles_proc(i,:nprocs) = &
-                                  nint(ir_sum(i:sample_shift:sampling_size), lint)
+                                  nint(rep_loop_sum(i:sample_shift:sampling_size), lint)
         forall(i=1:sampling_size) ntot_particles(i) = sum(nparticles_proc(i,:nprocs))
-        proj_energy = ir_sum(sampling_size+1)
-        D0_population = ir_sum(sampling_size+2)
-        rspawn = ir_sum(sampling_size+3)
->>>>>>> 5c8f1586
+        proj_energy = rep_loop_sum(sample_shift+1)
+        D0_population = rep_loop_sum(sample_shift+2)
+        rspawn = rep_loop_sum(sample_shift+3)
         if (doing_calc(hfs_fciqmc_calc)) then
-            new_hf_signed_pop = nint(rep_loop_sum(sampling_size+4), lint)
-            proj_hf_O_hpsip = rep_loop_sum(sampling_size+5)
-            proj_hf_H_hfpsip = rep_loop_sum(sampling_size+6)
-            D0_hf_population = rep_loop_sum(sampling_size+7)
+            new_hf_signed_pop = nint(rep_loop_sum(sample_shift+4), lint)
+            proj_hf_O_hpsip = rep_loop_sum(sample_shift+5)
+            proj_hf_H_hfpsip = rep_loop_sum(sample_shift+6)
+            D0_hf_population = rep_loop_sum(sample_shift+7)
         end if
 
         if(doing_load_balancing .and. ntot_particles(1) > load_balancing_pop .and. load_attempts < max_load_attempts) then

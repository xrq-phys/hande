module energy_evaluation

! This module contains procedure for evaluating and estimating the energy of
! a system based upon the population dynamics of an FCIQMC calculation.

use const

implicit none

contains

    subroutine update_energy_estimators(ireport, ntot_particles_old)

        ! Update the shift and average the shift and projected energy
        ! estimators.

        ! Should be called every report loop in an FCIQMC/iFCIQMC calculation.

        ! In:
        !    ireport: index of the current report loop.
        ! Inout:
        !    ntot_particles_old: total number (across all processors) of
        !        particles in the simulation at end of the previous report loop.
        !        Returns the current total number of particles for use in the
        !        next report loop.

        use fciqmc_data, only: nparticles, sampling_size, target_particles, ncycles, rspawn,   &
                               proj_energy, av_proj_energy, av_D0_population, shift, av_shift, &
                               vary_shift, start_vary_shift, vary_shift_from,                  &
                               vary_shift_from_proje, D0_population,                           &
                               fold_line
        use hfs_data, only: proj_hf_expectation, av_proj_hf_expectation
        use calc, only: doing_calc, hfs_fciqmc_calc, folded_spectrum

        use parallel
        
        integer, intent(in) :: ireport
        integer(lint), intent(inout) :: ntot_particles_old(sampling_size)

#ifdef PARALLEL
        real(dp) :: ir(sampling_size+4), ir_sum(sampling_size+4)
        integer(lint) :: ntot_particles(sampling_size)
        integer :: ierr

            ! Need to sum the number of particles and the projected energy over
            ! all processors.
            ir(1:sampling_size) = nparticles
            ir(sampling_size+1) = proj_energy
            ir(sampling_size+2) = proj_hf_expectation
            ir(sampling_size+3) = D0_population
            ir(sampling_size+4) = rspawn
            call mpi_allreduce(ir, ir_sum, size(ir), MPI_REAL8, MPI_SUM, MPI_COMM_WORLD, ierr)
            ntot_particles = nint(ir_sum(1:sampling_size), lint)
            proj_energy = ir_sum(sampling_size+1)
            proj_hf_expectation = ir_sum(sampling_size+2)
            D0_population = ir_sum(sampling_size+3)
            rspawn = ir_sum(sampling_size+4)
            
            if (vary_shift) then
                call update_shift(ntot_particles_old(1), ntot_particles(1), ncycles)
                if (doing_calc(hfs_fciqmc_calc)) then
                    call update_hf_shift(ntot_particles_old(1), ntot_particles(1), ntot_particles_old(2), &
                                         ntot_particles(2), ncycles)
                end if
            end if
            ntot_particles_old = ntot_particles
            if (ntot_particles(1) > target_particles .and. .not.vary_shift) then
                vary_shift = .true.
                start_vary_shift = ireport
                if (vary_shift_from_proje) then
                    if(doing_calc(folded_spectrum)) then
                      !if running a folded spectrum calculation, set the shift to
                      !instantaneously be the projected energy of the folded hamiltonian
                      shift = (proj_energy/D0_population - fold_line)**2
                    else
                      ! Set shift to be instantaneous projected energy.
                      shift = proj_energy/D0_population
                    endif
                else
                    shift = vary_shift_from
                end if
            end if
#else
            if (vary_shift) then
                call update_shift(ntot_particles_old(1), nparticles(1), ncycles)
                if (doing_calc(hfs_fciqmc_calc)) then
                    call update_hf_shift(ntot_particles_old(1), nparticles(1), ntot_particles_old(2), nparticles(2), ncycles)
                end if
            end if
            ntot_particles_old = nparticles
            if (nparticles(1) > target_particles .and. .not.vary_shift) then
                vary_shift = .true.
                start_vary_shift = ireport
                if (vary_shift_from_proje) then
                    if(doing_calc(folded_spectrum)) then
                    !if running a folded spectrum calculation, set the shift to
                    !instantaneously be the projected energy of the folded hamiltonian
                    shift = (proj_energy/D0_population - fold_line)**2
                    else
                    ! Set shift to be instantaneous projected energy.
                    shift = proj_energy/D0_population
                    endif
                else
                    shift = vary_shift_from
                end if
            end if
#endif

            ! Running average projected energy 
            ! Note that as proj_energy and D0_population are accumulated over
            ! the report loop, proj_energy/D0_population is 
            !   \sum_j <D_j|H|D_0> <N_j>/<N_0>,
            ! where <N_j> is the mean of the population on determinant j over
            ! the report loop.
            ! As a result, the running accumulation of the projected energy
            ! need only be divided by the the number of report loops in order to
            ! get an estimate of the average projected energy.
            av_proj_energy = av_proj_energy + proj_energy
            av_D0_population = av_D0_population + D0_population
            ! average energy quantities over report loop.
            proj_energy = proj_energy/ncycles
            D0_population = D0_population/ncycles
            ! Similarly for the HFS estimator
            av_proj_hf_expectation = av_proj_hf_expectation + proj_hf_expectation
            proj_hf_expectation = proj_hf_expectation/ncycles
            ! average spawning rate over report loop and processor.
            rspawn = rspawn/(ncycles*nprocs)

    end subroutine update_energy_estimators

    subroutine update_shift(nparticles_old, nparticles, nupdate_steps)

        ! Update the shift according to:
        !  shift(beta) = shift(beta-A*tau) - xi*log(N_w(tau)/N_w(beta-A*tau))/(A*tau)
        ! where
        !  * shift(beta) is the shift at imaginary time beta;
        !  * A*tau is the amount of imaginary time between shift-updates (=# of
        !    Monte Carlo cycles between updating the shift);
        !  * xi is a damping factor (0.05-0.10 is appropriate) to prevent large fluctations;
        !  * N_w(beta) is the total number of particles at imaginary time beta.
        ! The running average of the shift is also updated.
        ! In:
        !    nparticles_old: N_w(beta-A*tau).
        !    nparticles: N_w(beta).

<<<<<<< HEAD
        use fciqmc_data, only: shift, tau, shift_damping, av_shift
        use calc, only: doing_calc, folded_spectrum
=======
        use fciqmc_data, only: shift, tau, shift_damping, av_shift, dmqmc_factor
>>>>>>> f9ac0d4f

        integer(lint), intent(in) :: nparticles_old, nparticles
        integer, intent(in) :: nupdate_steps

<<<<<<< HEAD
        shift = shift - log(real(nparticles,p)/nparticles_old)*shift_damping/(tau*nupdate_steps)
        if(doing_calc(folded_spectrum)) then
            if(shift .ge. 0.0_p ) av_shift = av_shift + sqrt(shift)
        else
            av_shift = av_shift + shift
        endif
=======
        ! dmqmc_factor is included to account for a factor of 1/2 introduced into tau in
        ! DMQMC calculations. In all other calculatio types, it is set to 1, and so can be ignored.

        shift = shift - log(real(nparticles,p)/nparticles_old)*shift_damping/(dmqmc_factor*tau*nupdate_steps)
        av_shift = av_shift + shift
>>>>>>> f9ac0d4f

    end subroutine update_shift

    subroutine update_hf_shift(nparticles_old, nparticles, nhf_particles_old, nhf_particles, nupdate_steps)

        use fciqmc_data, only: tau, shift_damping
        use hfs_data, only: hf_shift, av_hf_shift

        integer(lint), intent(in) :: nparticles_old, nparticles, nhf_particles_old, nhf_particles
        integer, intent(in) :: nupdate_steps

        hf_shift = hf_shift - &
                 (shift_damping/(tau*nupdate_steps)) &
                 *(real(nhf_particles,p)/nparticles - real(nhf_particles_old,p)/nparticles_old)
        av_hf_shift = av_hf_shift + hf_shift

    end subroutine update_hf_shift

    subroutine update_proj_energy_hub_k(idet)

        ! Add the contribution of the current determinant to the projected
        ! energy.
        ! The correlation energy given by the projected energy is:
        !   \sum_{i \neq 0} <D_i|H|D_0> N_i/N_0
        ! where N_i is the population on the i-th determinant, D_i,
        ! and 0 refers to the reference determinant.
        ! During a MC cycle we store
        !   \sum_{i \neq 0} <D_i|H|D_0> N_i
        ! If the current determinant is the reference determinant, then
        ! N_0 is stored as D0_population.  This makes normalisation very
        ! efficient.
        ! This procedure is for the Hubbard model in momentum space only.
        ! In:
        !    idet: index of current determinant in the main walker list.

        use fciqmc_data, only: walker_dets, walker_population, f0, D0_population, proj_energy
        use excitations, only: excit, get_excitation
        use hamiltonian, only: slater_condon2_hub_k

        integer, intent(in) :: idet
        type(excit) :: excitation
        real(p) :: hmatel

        excitation = get_excitation(walker_dets(:,idet), f0)

        if (excitation%nexcit == 0) then
            ! Have reference determinant.
            D0_population = D0_population + walker_population(1,idet)
        else if (excitation%nexcit == 2) then
            ! Have a determinant connected to the reference determinant: add to 
            ! projected energy.
            hmatel = slater_condon2_hub_k(excitation%from_orb(1), excitation%from_orb(2), &
                                       & excitation%to_orb(1), excitation%to_orb(2),excitation%perm)
            proj_energy = proj_energy + hmatel*walker_population(1,idet)
        end if

    end subroutine update_proj_energy_hub_k

    subroutine update_proj_energy_hub_real(idet)

        ! Add the contribution of the current determinant to the projected
        ! energy.
        ! The correlation energy given by the projected energy is:
        !   \sum_{i \neq 0} <D_i|H|D_0> N_i/N_0
        ! where N_i is the population on the i-th determinant, D_i,
        ! and 0 refers to the reference determinant.
        ! During a MC cycle we store
        !   \sum_{i \neq 0} <D_i|H|D_0> N_i
        ! If the current determinant is the reference determinant, then
        ! N_0 is stored as D0_population.  This makes normalisation very
        ! efficient.
        ! This procedure is for the Hubbard model in real space only.
        ! In:
        !    idet: index of current determinant in the main walker list.

        use fciqmc_data, only: walker_dets, walker_population, f0, D0_population, proj_energy
        use excitations, only: excit, get_excitation
        use hamiltonian, only: slater_condon1_hub_real

        integer, intent(in) :: idet
        type(excit) :: excitation
        real(p) :: hmatel

        excitation = get_excitation(walker_dets(:,idet), f0)

        if (excitation%nexcit == 0) then
            ! Have reference determinant.
            D0_population = D0_population + walker_population(1,idet)
        else if (excitation%nexcit == 1) then
            ! Have a determinant connected to the reference determinant: add to 
            ! projected energy.
            hmatel = slater_condon1_hub_real(excitation%from_orb(1), excitation%to_orb(1), excitation%perm)
            proj_energy = proj_energy + hmatel*walker_population(1,idet)
        end if

    end subroutine update_proj_energy_hub_real

    subroutine update_proj_energy_mol(idet)

        ! Add the contribution of the current determinant to the projected
        ! energy.
        ! The correlation energy given by the projected energy is:
        !   \sum_{i \neq 0} <D_i|H|D_0> N_i/N_0
        ! where N_i is the population on the i-th determinant, D_i,
        ! and 0 refers to the reference determinant.
        ! During a MC cycle we store
        !   \sum_{i \neq 0} <D_i|H|D_0> N_i
        ! If the current determinant is the reference determinant, then
        ! N_0 is stored as D0_population.  This makes normalisation very
        ! efficient.
        ! This procedure is for molecular systems (i.e. those defined by an
        ! FCIDUMP file).
        !
        ! In:
        !    idet: index of current determinant in the main walker list.

        use basis, only: basis_fns
        use determinants, only: decode_det
        use excitations, only: excit, get_excitation
        use fciqmc_data, only: walker_dets, walker_population, f0, D0_population, proj_energy
        use hamiltonian_molecular, only: slater_condon1_mol_excit, slater_condon2_mol_excit
        use point_group_symmetry, only: cross_product_pg_basis
        use system, only: nel

        integer, intent(in) :: idet

        type(excit) :: excitation
        real(p) :: hmatel
        integer :: occ_list(nel), ij_sym, ab_sym

        excitation = get_excitation(walker_dets(:,idet), f0)

        select case(excitation%nexcit)
        case (0)
            ! Have reference determinant.
            D0_population = D0_population + walker_population(1,idet)
        case(1)
            ! Have a determinant connected to the reference determinant by
            ! a single excitation: add to projected energy.
            ! decode
            ! Is excitation symmetry allowed?
            if (basis_fns(excitation%from_orb(1))%Ms == basis_fns(excitation%to_orb(1))%Ms .and. &
                    basis_fns(excitation%from_orb(1))%sym == basis_fns(excitation%to_orb(1))%sym) then
                call decode_det(walker_dets(:,idet), occ_list)
                hmatel = slater_condon1_mol_excit(occ_list, excitation%from_orb(1), excitation%to_orb(1), &
                                                  excitation%perm)
                proj_energy = proj_energy + hmatel*walker_population(1,idet)
            end if
        case(2)
            ! Have a determinant connected to the reference determinant by
            ! a double excitation: add to projected energy.
            ! Is excitation symmetry allowed?
            if (basis_fns(excitation%from_orb(1))%Ms+basis_fns(excitation%from_orb(2))%Ms == &
                    basis_fns(excitation%to_orb(1))%Ms+basis_fns(excitation%to_orb(2))%Ms) then
                ij_sym = cross_product_pg_basis(excitation%from_orb(1), excitation%from_orb(2))
                ab_sym = cross_product_pg_basis(excitation%to_orb(1), excitation%to_orb(2))
                if (ij_sym == ab_sym) then
                    hmatel = slater_condon2_mol_excit(excitation%from_orb(1), excitation%from_orb(2), &
                                                      excitation%to_orb(1), excitation%to_orb(2),     &
                                                      excitation%perm) 
                    proj_energy = proj_energy + hmatel*walker_population(1,idet)
                end if
            end if
        end select

    end subroutine update_proj_energy_mol

    subroutine update_proj_hfs_hub_k(idet, inst_proj_energy, inst_proj_hf_t1)

        ! Add the contribution of the current determinant to the projected
        ! energy in an identical way to update_proj_energy_hub_k.

        ! Also add the contribution of the current determinant to the running
        ! total of the projected Hellmann--Feynman estimator.

        ! This procedure is for the Hubbard model in momentum space only.

        ! In:
        !    idet: index of current determinant in the main walker list.
        ! In/Out:
        !    inst_proj_energy: running total of the \sum_{i \neq 0} <D_i|H|D_0> N_i.
        !    This is updated if D_i is connected to D_0 (and isn't D_0).

        use fciqmc_data, only: walker_dets, walker_population, f0, D0_population, proj_energy
        use excitations, only: excit, get_excitation
        use hamiltonian, only: slater_condon2_hub_k
        use hfs_data, only: D0_hf_population

        integer, intent(in) :: idet
        real(p), intent(inout) :: inst_proj_energy, inst_proj_hf_t1
        type(excit) :: excitation
        real(p) :: hmatel

        excitation = get_excitation(walker_dets(:,idet), f0)

        if (excitation%nexcit == 0) then
            ! Have reference determinant.
            D0_population = D0_population + walker_population(1,idet)
            D0_hf_population = D0_hf_population + walker_population(2,idet)
        else if (excitation%nexcit == 2) then
            ! Have a determinant connected to the reference determinant: add to 
            ! projected energy.
            hmatel = slater_condon2_hub_k(excitation%from_orb(1), excitation%from_orb(2), &
                                       & excitation%to_orb(1), excitation%to_orb(2),excitation%perm)
            inst_proj_energy = inst_proj_energy + hmatel*walker_population(1,idet)
            inst_proj_hf_t1 = inst_proj_hf_t1 + hmatel*walker_population(2,idet)
        end if

    end subroutine update_proj_hfs_hub_k

end module energy_evaluation<|MERGE_RESOLUTION|>--- conflicted
+++ resolved
@@ -143,30 +143,21 @@
         !    nparticles_old: N_w(beta-A*tau).
         !    nparticles: N_w(beta).
 
-<<<<<<< HEAD
-        use fciqmc_data, only: shift, tau, shift_damping, av_shift
         use calc, only: doing_calc, folded_spectrum
-=======
         use fciqmc_data, only: shift, tau, shift_damping, av_shift, dmqmc_factor
->>>>>>> f9ac0d4f
 
         integer(lint), intent(in) :: nparticles_old, nparticles
         integer, intent(in) :: nupdate_steps
 
-<<<<<<< HEAD
-        shift = shift - log(real(nparticles,p)/nparticles_old)*shift_damping/(tau*nupdate_steps)
+        ! dmqmc_factor is included to account for a factor of 1/2 introduced into tau in
+        ! DMQMC calculations. In all other calculation types, it is set to 1, and so can be ignored.
+        shift = shift - log(real(nparticles,p)/nparticles_old)*shift_damping/(dmqmc_factor*tau*nupdate_steps)
+
         if(doing_calc(folded_spectrum)) then
             if(shift .ge. 0.0_p ) av_shift = av_shift + sqrt(shift)
         else
             av_shift = av_shift + shift
         endif
-=======
-        ! dmqmc_factor is included to account for a factor of 1/2 introduced into tau in
-        ! DMQMC calculations. In all other calculatio types, it is set to 1, and so can be ignored.
-
-        shift = shift - log(real(nparticles,p)/nparticles_old)*shift_damping/(dmqmc_factor*tau*nupdate_steps)
-        av_shift = av_shift + shift
->>>>>>> f9ac0d4f
 
     end subroutine update_shift
 

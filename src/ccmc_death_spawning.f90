--- conflicted
+++ resolved
@@ -805,12 +805,8 @@
         type(sys_t), intent(in) :: sys
         type(qmc_state_t), intent(in) :: qs
         integer(int_p), intent(in) :: spawn_cutoff
-<<<<<<< HEAD
         logical, intent(in) :: linked_ccmc
-        type(det_info_t), intent(in) :: cdet
-=======
         type(det_info_t), intent(inout) :: cdet
->>>>>>> 94da8d66
         type(cluster_t), intent(in) :: cluster
         type(dSFMT_t), intent(inout) :: rng
         integer, intent(in) :: nspawnings_total

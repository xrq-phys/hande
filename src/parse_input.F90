--- conflicted
+++ resolved
@@ -759,13 +759,10 @@
         end if
         call mpi_bcast(real_amplitudes, 1, mpi_logical, 0, mpi_comm_world, ierr)
         call mpi_bcast(spawn_cutoff, 1, mpi_preal, 0, mpi_comm_world, ierr)
-<<<<<<< HEAD
         call mpi_bcast(semi_stoch_start_iter, 1, mpi_integer, 0, mpi_comm_world, ierr)
         call mpi_bcast(determ_space_type, 1, mpi_integer, 0, mpi_comm_world, ierr)
         call mpi_bcast(determ_target_size, 1, mpi_integer, 0, mpi_comm_world, ierr)
-=======
         call mpi_bcast(ccmc_full_nc, 1, mpi_logical, 0, mpi_comm_world, ierr)
->>>>>>> 7cebdf7c
         call mpi_bcast(replica_tricks, 1, mpi_logical, 0, mpi_comm_world, ierr)
         call mpi_bcast(finite_cluster, 1, mpi_logical, 0, mpi_comm_world, ierr)
         call mpi_bcast(sys%lattice%triangular_lattice, 1, mpi_logical, 0, mpi_comm_world, ierr)

module parse_input
! Parse input options and check input for validity.

use const

use parallel, only: parent, block_size
use errors
use hilbert_space
use calc
use lanczos
use determinants
use determinant_enumeration, only: write_determinants, determinant_file
use fciqmc_data
use restart_hdf5, only: restart_info_global, restart_info_global_shift
use real_lattice, only: finite_cluster
use hfs_data
use semi_stoch

implicit none

contains

    subroutine read_input(sys)

        ! Read input options from a file (if specified on the command line) or via
        ! STDIN.

        ! In/Out:
        !   sys: system being studied.  Parameters specified in the input file
        !        are set directly in the system object, components which are not
        !        mentioned in the input file are not altered.

! nag doesn't automatically bring in command-line option handling.
#ifdef NAGF95
        use f90_unix_env
#endif

        use system

        use input
        use utils, only: get_free_unit
        use checking, only: check_allocate

#ifdef NAGF95
        use f90_unix_env, ONLY: getarg,iargc
#else
        integer :: iargc ! External function.
#endif

        type (sys_t), intent(inout) :: sys

        character(255) :: cInp
        character(100) :: w
        integer :: ios
        logical :: eof, t_exists
        integer :: ivec, i, j, ierr, nweights

        if (iargc() > 0) then
            ! Input file specified on the command line.
            ir = get_free_unit()
            call GetArg(1, cInp)
            inquire(file=cInp, exist=t_exists)
            if (.not.t_exists) then
                call stop_all('read_input','File does not exist:'//trim(cInp))
            end if
            open(ir, file=cInp, status='old', form='formatted', iostat=ios)
        else
            if (parent) write (6,'(a19)') 'Reading from STDIN'
            ir = 5
            ios = 0
        end if

        if (parent) write (6,'(a14,/,1X,13("-"),/)') 'Input options'
        call input_options(echo_lines=parent, skip_blank_lines=.true.)

        do ! loop over lines in input file.
            call read_line(eof)
            if (eof) exit
            call readu(w)
            select case(w)

            ! System type
            case('HUBBARD_REAL')
                sys%system = hub_real
            case('HUBBARD_K','HUBBARD_MOMENTUM')
                sys%system = hub_k
            case('HEISENBERG')
                sys%system = heisenberg
            case('READ')
                sys%system = read_in
                if (item /= nitems) call reada(sys%read_in%fcidump)
            case('UEG')
                sys%system = ueg
            case('CHUNG-LANDAU')
                sys%system = chung_landau

                ! System information.
            case('LATTICE')
                ! Lattice block
                call read_line(eof)
                if (eof) call stop_all('read_input','Unexpected end of file reading lattice vectors.')
                ! nitems gives the number of items in the line, and thus the number
                ! of dimensions...
                sys%lattice%ndim = nitems
                allocate(sys%lattice%lattice(sys%lattice%ndim,sys%lattice%ndim), stat=ierr)
                call check_allocate('sys%lattice%lattice',sys%lattice%ndim*sys%lattice%ndim,ierr)
                do ivec = 1, sys%lattice%ndim
                    if (nitems /= sys%lattice%ndim) &
                        call stop_all('read_input', 'Do not understand lattice vector.')
                    do i = 1, sys%lattice%ndim
                        call readi(sys%lattice%lattice(i, ivec))
                    end do
                    if (ivec /= sys%lattice%ndim) then
                        call read_line(eof)
                        if (eof) call stop_all('read_input', 'Unexpected end of file reading lattice vectors.')
                    end if
                end do
            case('2D')
                if (sys%lattice%ndim > 0) then
                    if (parent) call warning('read_input','Dimension already set; ignoring keyword '//w)
                else
                    sys%lattice%ndim = 2
                end if
            case('3D')
                if (sys%lattice%ndim > 0) then
                    if (parent) call warning('read_input','Dimension already set; ignoring keyword '//w)
                else
                    sys%lattice%ndim = 3
                end if
            case('NEL', 'ELECTRONS')
                if (sys%system == heisenberg) &
                     call stop_all('read_input', 'Cannot set electron number for Heisenberg. &
                     &Please enter a Ms value instead.')
                call readi(sys%nel)

            ! Hubbard-specific system info
            case('T')
                call readf(sys%hubbard%t)
            case('U')
                call readf(sys%hubbard%u)

            ! Heisenberg-specific system info.
            case('J')
                call readf(sys%heisenberg%J)
            case('MAGNETIC_FIELD')
                call readf(sys%heisenberg%magnetic_field)
            case('STAGGERED_MAGNETIC_FIELD')
                call readf(sys%heisenberg%staggered_magnetic_field)

            ! UEG-specific system info.
            case('RS','DENSITY')
                call readf(sys%ueg%r_s)
            case('ECUTOFF')
                call readf(sys%ueg%ecutoff)

            ! Additional information for systems read in (i.e. molecular)
            case('DIPOLE_INTEGRALS')
                call reada(sys%read_in%dipole_int_file)

            ! Select symmetry of wavefunction.
            case('MS')
                call readi(ms_in)
            case('SYM','SYMMETRY')
                call readi(sym_in)
            case("LZ")
                sys%read_in%useLz=.true.
            case('SEPARATE_STRINGS')
                sys%basis%separate_strings = .true.
            case('CAS')
                do i = 1,2
                    call readi(sys%CAS(i))
                end do
            case('RAS')
                do i = 1,2
                    call readi(RAS(i))
                end do
                call readi(ras3_max)
            case('TWIST')
                allocate(sys%lattice%ktwist(nitems-item), stat=ierr)
                call check_allocate('sys%lattice%ktwist',nitems-item,ierr)
                do i = 1, nitems-item
                    call readf(sys%lattice%ktwist(i))
                end do

            ! Calculation type.
            case('EXACT','FCI')
                calc_type = calc_type + exact_diag
            case('LANCZOS_DIRECT')
                calc_type = calc_type + lanczos_diag
                direct_lanczos = .true.
            case('LANCZOS')
                calc_type = calc_type + lanczos_diag
            case('SIMPLE_FCIQMC')
                calc_type = calc_type + fciqmc_calc + simple_fciqmc_calc
            case('FCIQMC')
                calc_type = calc_type + fciqmc_calc
            case('IFCIQMC')
                calc_type = calc_type + fciqmc_calc
                initiator_approximation = .true.
            case('CT_FCIQMC')
                calc_type = calc_type + ct_fciqmc_calc
            case('DMQMC')
                calc_type = calc_type + dmqmc_calc
            case('CCMC')
                calc_type = calc_type + ccmc_calc
            case('ICCMC')
                calc_type = calc_type + ccmc_calc
                initiator_approximation = .true.
            case('HELLMANN-FEYNMAN')
                calc_type = calc_type + hfs_fciqmc_calc
            case('ESTIMATE_HILBERT_SPACE')
                calc_type = calc_type + mc_hilbert_space
                call readi(nhilbert_cycles)
            case('FOLDED_SPECTRUM')
                calc_type = calc_type + folded_spectrum

            case('REPLICA_TRICKS')
                replica_tricks = .true.

            case('CCMC_FULL_NC')
                ccmc_full_nc = .true.

            case('REAL_AMPLITUDES')
                real_amplitudes = .true.
            case('SPAWN_CUTOFF')
                call getf(spawn_cutoff)

            ! Semi-stochastic options.
            case('SEMI_STOCH_ITERATION')
                call readi(semi_stoch_start_iter)
                real_amplitudes = .true.
            ! Deterministic spaces.
            case('SEMI_STOCH_HIGH_POP')
                determ_space_type = high_pop_determ_space
                call readi(determ_target_size)

            ! DMQMC expectation values to be calculated.
            case('DMQMC_FULL_RENYI_2')
                dmqmc_calc_type = dmqmc_calc_type + dmqmc_full_r2
            case('DMQMC_ENERGY')
                dmqmc_calc_type = dmqmc_calc_type + dmqmc_energy
            case('DMQMC_ENERGY_SQUARED')
                dmqmc_calc_type = dmqmc_calc_type + dmqmc_energy_squared
            case('DMQMC_CORRELATION_FUNCTION')
                dmqmc_calc_type = dmqmc_calc_type + dmqmc_correlation
                allocate(correlation_sites(nitems-1), stat=ierr)
                call check_allocate('correlation_sites',nitems-1,ierr)
                do i = 1, nitems-1
                    call readi(correlation_sites(i))
                end do
            case('DMQMC_STAGGERED_MAGNETISATION')
                dmqmc_calc_type = dmqmc_calc_type + dmqmc_staggered_magnetisation
            case('DMQMC_WEIGHTED_SAMPLING')
                call readi(nweights)
                allocate(dmqmc_sampling_probs(nweights), stat=ierr)
                call check_allocate('dmqmc_sampling_probs', nweights, ierr)
                dmqmc_weighted_sampling = .true.
                do i = 1, nweights
                    call getf(dmqmc_sampling_probs(i))
                end do
            case('DMQMC_VARY_WEIGHTS')
                call readi(finish_varying_weights)
                dmqmc_vary_weights = .true.
            case('DMQMC_FIND_WEIGHTS')
                dmqmc_find_weights = .true.
                dmqmc_weighted_sampling = .true.
            case('OUTPUT_EXCITATION_DISTRIBUTION')
                calculate_excit_distribution = .true.
            case('USE_ALL_SYM_SECTORS')
                all_sym_sectors = .true.
            case('REDUCED_DENSITY_MATRIX')
                call readi(nrdms)
                allocate(rdms(nrdms), stat=ierr)
                call check_allocate('rdms', nrdms, ierr)
                doing_reduced_dm = .true.
                do i = 1, nrdms
                    call read_line(eof)
                    if (eof) call stop_all('read_input','Unexpected end of file reading reduced density matrices.')
                    rdms(i)%A_nsites = nitems
                    allocate(rdms(i)%subsystem_A(nitems))
                    call check_allocate('rdms(i)%subsystem_A',nitems,ierr)
                    do j = 1, nitems
                        call readi(rdms(i)%subsystem_A(j))
                    end do
                end do
            case('GROUND_STATE_RDM')
                calc_ground_rdm = .true.
            case('INSTANTANEOUS_RDM')
                calc_inst_rdm = .true.
            case('OUTPUT_RDM')
                output_rdm = .true.
            case('EXACT_RDM_EIGENVALUES')
                doing_exact_rdm_eigv = .true.
                calc_ground_rdm = .true.
            case('CONCURRENCE')
                doing_concurrence = .true.
            case('VON_NEUMANN_ENTROPY')
                doing_von_neumann_entropy = .true.
            case('RENYI_ENTROPY_2')
                dmqmc_calc_type = dmqmc_calc_type + dmqmc_rdm_r2
            case('START_AVERAGING')
                call readi(start_averaging)
            ! calculation options: DMQMC
            case('TRUNCATION_LEVEL')
                truncate_space = .true.
                call readi(truncation_level)
            case('HALF_DENSITY_MATRIX')
                half_density_matrix = .true.

            ! Calculation options: lanczos.
            case('LANCZOS_BASIS')
                call readi(lanczos_string_len)
            case('LANCZOS_SOLUTIONS','LANCZOS_SOLNS')
                call readi(nlanczos_eigv)
            case('SPARSE_HAMILTONIAN')
                use_sparse_hamil = .true.

            ! Calculation options: lanczos/exact diagonalisation.
            case('PRINT_FCI_WFN')
                print_fci_wfn = -1
                if (item /= nitems) call readi(print_fci_wfn)
                if (item /= nitems) call reada(print_fci_wfn_file)
            case('ANALYSE_FCI_WFN')
                analyse_fci_wfn = -1
                if (item /= nitems) call readi(analyse_fci_wfn)

            ! Calculation options: fciqmc.
            case('MC_CYCLES')
                call readi(ncycles)
            case('NREPORTS')
                call readi(nreport)
                if (nreport < 0) nreport = huge(nreport)
            case('BETA_LOOPS')
                call readi(beta_loops)
            case('WALKER_LENGTH')
                call readi(walker_length)
                if (item /= nitems) then
                    call readu(w)
                    if (w == 'MB') then
                        walker_length = -walker_length
                    else
                        call report('Keyword '//trim(w)//' not recognized.', .true.)
                    end if
                end if
            case('SPAWNED_WALKER_LENGTH')
                call readi(spawned_walker_length)
                if (item /= nitems) then
                    call readu(w)
                    if (w == 'MB') then
                        spawned_walker_length = -spawned_walker_length
                    else
                        call report('Keyword '//trim(w)//' not recognized.', .true.)
                    end if
                end if
            case('SPAWNED_RDM_LENGTH')
                call readi(spawned_rdm_length)
                if (item /= nitems) then
                    call readu(w)
                    if (w == 'MB') then
                        spawned_rdm_length = -spawned_rdm_length
                    else
                        call report('Keyword '//trim(w)//' not recognized.', .true.)
                    end if
                end if
            case('TAU')
                call readf(tau)
            case('TAU_SEARCH')
                tau_search = .true.
            case('INITIAL_SHIFT')
                call readf(initial_shift)
                ! We assume the user is sensible/knows what he/she is doing if
                ! initial_shift and vary_shift_from are set.
                vary_shift_from = initial_shift
            case('VARY_SHIFT_FROM')
                call readu(w)
                if (w == 'PROJE') then
                    vary_shift_from_proje = .true.
                else
                    call reread(0)
                    call readf(vary_shift_from)
                end if
            case('DMQMC_AVERAGE_SHIFT')
                call readi(average_shift_until)
            case('VARYSHIFT_TARGET')
                call readf(target_particles)
            case('INIT_POP')
                call readf(D0_population)
            case('REFERENCE_DET')
                allocate(occ_list0(nitems-1), stat=ierr)
                call check_allocate('occ_list0',nitems-1,ierr)
                do i = 1, nitems-1
                    call readi(occ_list0(i))
                end do
            case('HS_REFERENCE_DET')
                allocate(hs_occ_list0(nitems-1), stat=ierr)
                call check_allocate('hs_occ_list0',nitems-1,ierr)
                do i = 1, nitems-1
                    call readi(hs_occ_list0(i))
                end do
            case('NO_RENORM')
                no_renorm = .true.
            case('SELECT_REFERENCE_DET')
                select_ref_det_every_nreports = 20
                if (item /= nitems) call readi(select_ref_det_every_nreports)
                if (item /= nitems) call readf(ref_det_factor)
            case('ATTEMPT_SPAWN_PROB')
                call readf(pattempt_single)
                call readf(pattempt_double)

            ! Calculation options: CCMC.
            case('move_freq')
                call readi(ccmc_move_freq)

            ! Calculation options: Folded spectrum.
            case('FOLD_LINE')
                call readf(fold_line)
            case('P__')
                call readf(P__)
            case('Po_')
                call readf(Po_)
            case('P_o')
                call readf(P_o)

            ! use a negative number to indicate that the restart numbers have
            ! been fixed.
            case('RESTART')
                restart = .true.
                if (item /= nitems) then
                    call readi(restart_info_global%read_id)
                    restart_info_global%read_id = -restart_info_global%read_id -1
                end if
            case('DUMP_RESTART')
                if (item /= nitems) then
                    call readu(w)
                    ! Do we want to dump a restart file, when the shift turns on.
                    if(w == 'SHIFT') then
                        dump_restart_file_shift = .true.
                        ! Do we have a restart number for when the shift turns on.
                        if (item /= nitems) then
                            call readi(restart_info_global_shift%write_id)
                            restart_info_global_shift%write_id = -restart_info_global_shift%write_id-1
                        end if
                    ! Otherwise we have read a restart number.
                    else
                        call reread(0)
                        call readi(restart_info_global%write_id)
                        restart_info_global%write_id = -restart_info_global%write_id-1
                        dump_restart_file = .true.
                    end if
                else
                dump_restart_file = .true.
                end if
            case('DUMP_RESTART_FREQUENCY')
                call readi(restart_info_global%write_restart_freq)
            case('SEED')
                call readi(seed)
            case('SHIFT_DAMPING')
                call readf(shift_damping)
            case('CLUSTER_MULTISPAWN_THRESHOLD')
                call readf(cluster_multispawn_threshold)
            case('INIT_SPIN_INVERSE_REFERENCE_DET')
                init_spin_inv_D0 = .true.

            ! Calculation options: initiator-fciqmc.
            case('INITIATOR_CAS')
                call readi(initiator_cas(1))
                call readi(initiator_cas(2))
            case('INITIATOR_POPULATION')
                call readf(initiator_population)

            ! Calculation options: operators sampled using Hellmann--Feynman.
            case('OPERATOR')
                call readu(w)
                select case(w)
                case('HAMILTONIAN')
                    hf_operator = hamiltonian_operator
                case('KINETIC')
                    hf_operator = kinetic_operator
                case('DOUBLE_OCCUPANCY')
                    hf_operator = double_occ_operator
                case('DIPOLE')
                    hf_operator = dipole_operator
                end select
            ! Integral file for dipole moment.
            case('ALPHA0')
                call readi(alpha0)

            ! Output information.
            case('HAMIL','HAMILTONIAN')
                write_hamiltonian = .true.
                if (item /= nitems) call reada(hamiltonian_file)
            case('DET','DETERMINANTS')
                write_determinants = .true.
                if (item /= nitems) call reada(determinant_file)

            ! Parameters for parallel calculations.
            case('BLOCK_SIZE')
                call readi(block_size)
            case('NON_BLOCKING_COMM')
                non_blocking_comm = .true.
            case('LOAD_BALANCING')
                doing_load_balancing = .true.
            case('LOAD_BALANCING_SLOTS')
                call readi(par_info%load%nslots)
            case('LOAD_BALANCING_POP')
                call readli(par_info%load%pop)
            case('PERCENT_IMBAL')
                call readf(par_info%load%percent)
            case('MAX_LOAD_ATTEMPTS')
                call readi(par_info%load%max_attempts)
            case('WRITE_LOAD_INFO')
                par_info%load%write_info = .true.

            case('FINITE_CLUSTER')
                ! this will be checked in check_input to ensure that it
                ! is only used when we are formulating the calculation
                ! in real-space
                finite_cluster = .true.
            case('TRIANGULAR_LATTICE')
                sys%lattice%triangular_lattice = .true.

            case('NEEL_SINGLET_ESTIMATOR')
                trial_function = neel_singlet
            case('NEEL_SINGLET_GUIDING')
                guiding_function = neel_singlet_guiding
                trial_function = neel_singlet

            case('END')
                exit
            case default
                call report('Keyword '//trim(w)//' not recognized.', .true.)
            end select
        end do ! end reading of input.

        close(ir, status='keep')
        if (ios.gt.0) call stop_all('read_input','Problem reading input.')

    end subroutine read_input

    subroutine check_input(sys)

        ! I don't pretend this is the most comprehensive of tests, but at least
        ! make sure a few things are not completely insane.

        ! In/Out:
        !    sys: system object, as set in read_input (invalid settings are overridden).

        use const
        use system

        type(sys_t), intent(inout) :: sys

        integer :: ivec, jvec
        character(*), parameter :: this='check_input'

        if (sys%system /= heisenberg) then
            if (sys%nel <= 0) call stop_all(this,'Number of electrons must be positive.')
            if (trial_function /= single_basis) call stop_all(this, 'Only a single determinant can be used as the reference&
                                                     & state for this system. Other trial functions are not avaliable.')
            if (guiding_function /= no_guiding) &
                call stop_all(this, 'Importance sampling is only avaliable for the Heisenberg model&
                                         & currently.')
            if (all_sym_sectors) call stop_all(this,'The option to use all symmetry sectors at the same time is only&
                                         & available for the Heisenberg model.')
        end if

        if (sys%system == read_in) then

            if (analyse_fci_wfn /= 0 .and. sys%read_in%dipole_int_file == '') then
                if (parent) call warning(this, 'Cannot analyse FCI wavefunction without a dipole &
                             &integrals file.  Turning analyse_fci_wfn option off...')
                analyse_fci_wfn = 0
            end if

        else

            if (sys%system /= ueg) then
                if (.not.(allocated(sys%lattice%lattice))) call stop_all(this, 'Lattice vectors not provided')
                do ivec = 1, sys%lattice%ndim
                    do jvec = ivec+1, sys%lattice%ndim
                        if (dot_product(sys%lattice%lattice(:,ivec), sys%lattice%lattice(:,jvec)) /= 0) then
                            call stop_all(this, 'Lattice vectors are not orthogonal.')
                        end if
                    end do
                end do
            end if

            if (sys%system == heisenberg) then
                if (ms_in > sys%lattice%nsites .and. (.not. all_sym_sectors)) call stop_all(this,'Value of Ms given is&
                                                                             & too large for this lattice.')
                if ((-ms_in) > sys%lattice%nsites) call stop_all(this,'Value of Ms given is too small for this lattice.')
                if (mod(abs(ms_in),2) /=  mod(sys%lattice%nsites,2)) call stop_all(this, 'Ms value specified is not&
                                                                              & possible for this lattice.')
                if (sys%heisenberg%staggered_magnetic_field /= 0.0_p .and. (.not.sys%lattice%bipartite_lattice)) &
                    call stop_all(this, 'Cannot set a staggered field&
                                        & for this lattice because it is frustrated.')
                if (sys%heisenberg%staggered_magnetic_field /= 0.0_p .and. sys%heisenberg%magnetic_field /= 0.0_p) &
                    call stop_all(this, 'Cannot set a uniform and a staggered field at the same time.')
                if ((guiding_function==neel_singlet_guiding) .and. trial_function /= neel_singlet) call stop_all(this, 'This &
                                                         &guiding function is only avaliable when using the Neel singlet state &
                                                         &as an energy estimator.')
                if (doing_dmqmc_calc(dmqmc_staggered_magnetisation) .and. (.not.sys%lattice%bipartite_lattice)) then
                    if (parent) call warning(this,'Staggered magnetisation can only be calculated on a bipartite lattice.&
                                          & This is not a bipartite lattice. Changing options so that it will not be calculated.')
                    dmqmc_calc_type = dmqmc_calc_type - dmqmc_staggered_magnetisation
                end if
            else if (sys%system == hub_k .or. sys%system == hub_real) then
                if (sys%nel > 2*sys%lattice%nsites) call stop_all(this, 'More than two electrons per site.')
            end if

            if (sys%lattice%ndim > 3) call stop_all(this, 'Limited to 1,  2 or 3 dimensions')
            if (sys%system == ueg .and. sys%lattice%ndim == 1) call stop_all(this, 'UEG only functional in 2D and 3D')

        end if

        ! Real amplitude checks.
        if (real_amplitudes) then
            if (doing_calc(ccmc_calc) .or. doing_calc(ct_fciqmc_calc) .or. doing_calc(hfs_fciqmc_calc) .or. &
               doing_calc(folded_spectrum)) then
                call stop_all(this, 'The real_amplitudes option is not implemented with the method you have requested.')
            end if
            if (bit_size(0_int_p) == 32 .and. parent) then
                call warning(this,'You are using 32-bit walker populations with real amplitudes. The maximum &
                             &population size on a given determinant is 2^20=1048576. Errors will occur if this is &
                             &exceeded. Compile HANDE with the CPPFLAG -DPOP_SIZE=64 to use 64-bit populations.')
            end if
        end if

        ! Semi-stochastic checks.
        if (semi_stoch_start_iter /= 0 .and. determ_space_type == empty_determ_space .and. parent) &
            call warning(this,'You have specified an iteration to turn semi-stochastic on but have not &
                         &specified a deterministic space to use.')
        if (determ_space_type /= empty_determ_space .and. (doing_calc(dmqmc_calc) .or. doing_calc(ct_fciqmc_calc) .or. &
              doing_calc(hfs_fciqmc_calc) .or. doing_calc(folded_spectrum)) ) call stop_all(this, &
            'Semi-stochastic is only implemented with the FCIQMC method.')

        if (init_spin_inv_D0 .and. ms_in /= 0) then
            if (parent) call warning(this, 'Flipping the reference state will give &
                                            &a state which has a different value of Ms and so cannot be used here.')
            init_spin_inv_D0 = .false.
        end if

        if (allocated(correlation_sites) .and. size(correlation_sites) /= 2) call stop_all(this, 'You must enter exactly two &
               &sites for the correlation function option.')

          if (dmqmc_find_weights .and. calculate_excit_distribution) call stop_all(this, 'DMQMC_FIND_WEIGHTS and OUTPUT_EXCITATION&
              &_DISTRIBUTION options cannot be used together.')

        ! Calculation specific checking.
        if (doing_calc(lanczos_diag)) then
            if (lanczos_string_len <= 0) call stop_all(this,'Lanczos basis not positive.')
            if (nlanczos_eigv <= 0) call stop_all(this,'# lanczos eigenvalues not positive.')
        end if

        if (.not.doing_calc(dmqmc_calc) .and. dmqmc_calc_type /= 0 .and. parent) call warning(this,&
               'You are not performing a DMQMC calculation but have requested DMQMC options to be calculated.')
        if (doing_calc(fciqmc_calc)) then
            if (.not.doing_calc(simple_fciqmc_calc)) then
                if (walker_length == 0) call stop_all(this,'Walker length zero.')
                if (spawned_walker_length == 0) call stop_all(this,'Spawned walker length zero.')
            end if
            if (calc_inst_rdm .and. spawned_rdm_length == 0) call stop_all(this,'Spawned RDM length zero.')
            if (tau <= 0) call stop_all(this,'Tau not positive.')
            if (shift_damping <= 0) call stop_all(this,'Shift damping not positive.')
            if (allocated(occ_list0)) then
                if (size(occ_list0) /= sys%nel) then
                    if (sys%system /= heisenberg) then
                        call stop_all(this,'Number of electrons specified is different from &
                        &number of electrons used in the reference determinant.')
                    end if
                end if
            end if
            if (any(initiator_CAS < 0)) call stop_all(this,'Initiator CAS space must be non-negative.')
            if (par_info%load%nslots < 0) call stop_all(this, 'Number of slots for load balancing is not positive.')
            if (par_info%load%pop < 0) call stop_all(this, 'Load balancing population must be positive.')
            if (par_info%load%percent < 0 .or. par_info%load%percent > 1.0) &
                call stop_all(this, 'Percentage imbalance must be positive and less that 1.')
            if (par_info%load%max_attempts < 0) call stop_all(this, 'Maximum number of load balancing attempts must be positive')
        end if
        if (doing_calc(ct_fciqmc_calc)) ncycles = 1

        if (doing_dmqmc_calc(dmqmc_rdm_r2) .and. (.not. replica_tricks)) call stop_all(this,&
                    'The replica_tricks option must be used in order to calculate the Renyi-2 entropy.')
        if (doing_dmqmc_calc(dmqmc_rdm_r2) .and. (.not. calc_inst_rdm)) call stop_all(this,&
                    'The instantaneous_rdm option must be used in order to calculate the Renyi-2 entropy.')

        ! If the FINITE_CLUSTER keyword was detected then make sure that
        ! we are doing a calculation in real-space. If we're not then
        ! unset finite cluster,tell the user and carry on
        if(sys%momentum_space) then
            if (finite_cluster .and. parent) call warning(this,'FINITE_CLUSTER keyword only valid for hubbard&
                                      & calculations in real-space: ignoring keyword')
            if (sys%basis%separate_strings .and. parent) call warning(this,'SEPARATE_STRINGS keyword only valid for hubbard&
                                      & calculations in real-space: ignoring keyword')
            finite_cluster = .false.
            sys%basis%separate_strings = .false.
        end if

        if (sys%basis%separate_strings) then
            if (sys%system.ne.hub_real) then
                sys%basis%separate_strings = .false.
                if (parent) call warning(this,'SEPARATE_STRINGS keyword only valid for hubbard&
                                      & calculations in real-space: ignoring keyword')
            else if (sys%lattice%ndim /= 1) then
                sys%basis%separate_strings = .false.
                if (parent) call warning(this,'SEPARATE_STRINGS keyword only valid for 1D&
                                      & calculations in real-space: ignoring keyword')
            end if
        end if

        if (all_sym_sectors) then
            if (.not. doing_calc(dmqmc_calc)) call stop_all(this, 'The use_all_sym_sectors option can only be used in&
<<<<<<< HEAD
                                                                   & DMQMC calculations.')
=======
                                                                &DMQMC calculations.')
>>>>>>> 1ed7cffe
            if (abs(sys%heisenberg%magnetic_field) > depsilon .or. &
                abs(sys%heisenberg%staggered_magnetic_field) > depsilon) &
                    call stop_all(this, 'The use_all_sym_sectors option cannot be used with magnetic fields.')
            if (calc_ground_rdm) call stop_all(this, 'The use_all_sym_sectors and ground_state_rdm options cannot be&
                                                      & used together.')
        end if

        if (dump_restart_file_shift) then
             if (restart_info_global_shift%write_id<0 .and. restart_info_global%write_id<0 &
                 .and. restart_info_global%write_id == restart_info_global_shift%write_id) &
                 call stop_all(this, 'The ids of the restart files are the same.')
             if (restart_info_global_shift%write_id<0 .and. restart_info_global%write_restart_freq /= huge(0) )&
                 call stop_all(this, 'The ids of the restart files could be the same')
        end if   
        if (dmqmc_vary_weights .and. (.not. dmqmc_weighted_sampling)) then
            call stop_all(this, 'The dmqmc_vary_weights option can only be used together with the dmqmc_weighted_sampling option.')
        end if

        if (parent) write (6,'(/,1X,13("-"),/)')

    end subroutine check_input

    subroutine distribute_input(sys)

        ! Distribute the data read in by the parent processor to all other
        ! processors.

        ! Completely empty (courtesy of C pre-processing) when compiled in
        ! serial.

        ! In/Out:
        !    sys: object describing the system.  All parameters which can be set
        !       in the input file are distributed to other processors.

#ifndef PARALLEL

        use system, only: sys_t

        type(sys_t), intent(inout) :: sys

#else

        use mpi
        use parallel
        use checking, only: check_allocate

        use system

        type(sys_t), intent(inout) :: sys

        integer :: i, ierr, occ_list_size
        logical :: option_set

        call mpi_bcast(sys%system, 1, mpi_integer, 0, mpi_comm_world, ierr)
        call mpi_bcast(sys%read_in%fcidump, len(sys%read_in%fcidump), mpi_character, 0, mpi_comm_world, ierr)
        call mpi_bcast(sym_in, 1, mpi_integer, 0, mpi_comm_world, ierr)

        call mpi_bcast(sys%lattice%ndim, 1, mpi_integer, 0, mpi_comm_world, ierr)
        if (parent) option_set = allocated(sys%lattice%lattice)
        call mpi_bcast(option_set, 1, mpi_logical, 0, mpi_comm_world, ierr)
        if (option_set) then
            if (.not.parent) then
                allocate(sys%lattice%lattice(sys%lattice%ndim,sys%lattice%ndim), stat=ierr)
                call check_allocate('sys%lattice%lattice',sys%lattice%ndim*sys%lattice%ndim,ierr)
            end if
            call mpi_bcast(sys%lattice%lattice, sys%lattice%ndim*sys%lattice%ndim, mpi_integer, 0, mpi_comm_world, ierr)
        end if
        call mpi_bcast(real_amplitudes, 1, mpi_logical, 0, mpi_comm_world, ierr)
        call mpi_bcast(spawn_cutoff, 1, mpi_preal, 0, mpi_comm_world, ierr)
        call mpi_bcast(semi_stoch_start_iter, 1, mpi_integer, 0, mpi_comm_world, ierr)
        call mpi_bcast(determ_space_type, 1, mpi_integer, 0, mpi_comm_world, ierr)
        call mpi_bcast(determ_target_size, 1, mpi_integer, 0, mpi_comm_world, ierr)
        call mpi_bcast(ccmc_full_nc, 1, mpi_logical, 0, mpi_comm_world, ierr)
        call mpi_bcast(replica_tricks, 1, mpi_logical, 0, mpi_comm_world, ierr)
        call mpi_bcast(finite_cluster, 1, mpi_logical, 0, mpi_comm_world, ierr)
        call mpi_bcast(sys%lattice%triangular_lattice, 1, mpi_logical, 0, mpi_comm_world, ierr)
        call mpi_bcast(trial_function, 1, mpi_integer, 0, mpi_comm_world, ierr)
        call mpi_bcast(guiding_function, 1, mpi_integer, 0, mpi_comm_world, ierr)
        call mpi_bcast(sys%nel, 1, mpi_integer, 0, mpi_comm_world, ierr)
        call mpi_bcast(sys%hubbard%t, 1, mpi_preal, 0, mpi_comm_world, ierr)
        call mpi_bcast(sys%hubbard%u, 1, mpi_preal, 0, mpi_comm_world, ierr)
        call mpi_bcast(sys%heisenberg%J, 1, mpi_preal, 0, mpi_comm_world, ierr)
        call mpi_bcast(sys%heisenberg%magnetic_field, 1, mpi_preal, 0, mpi_comm_world, ierr)
        call mpi_bcast(sys%heisenberg%staggered_magnetic_field, 1, mpi_preal, 0, mpi_comm_world, ierr)
        if (parent) option_set = allocated(sys%lattice%ktwist)
        call mpi_bcast(option_set, 1, mpi_logical, 0, mpi_comm_world, ierr)
        if (option_set) then
            if (.not.parent) then
                allocate(sys%lattice%ktwist(sys%lattice%ndim), stat=ierr)
                call check_allocate('sys%lattice%ktwist',sys%lattice%ndim,ierr)
            end if
            call mpi_bcast(sys%lattice%ktwist, sys%lattice%ndim, mpi_preal, 0, mpi_comm_world, ierr)
        end if
        call mpi_bcast(sys%ueg%r_s, 1, mpi_preal, 0, mpi_comm_world, ierr)
        call mpi_bcast(sys%ueg%ecutoff, 1, mpi_preal, 0, mpi_comm_world, ierr)
        call mpi_bcast(sys%read_in%dipole_int_file, len(sys%read_in%dipole_int_file), mpi_character, 0, mpi_comm_world, ierr)
        call mpi_bcast(sys%basis%separate_strings, 1, mpi_logical, 0, mpi_comm_world, ierr)
        call mpi_bcast(select_ref_det_every_nreports, 1, mpi_integer, 0, mpi_comm_world, ierr)
        call mpi_bcast(ref_det_factor, 1, mpi_preal, 0, mpi_comm_world, ierr)
        call mpi_bcast(sys%cas, 2, mpi_integer, 0, mpi_comm_world, ierr)
        call mpi_bcast(ras, 2, mpi_integer, 0, mpi_comm_world, ierr)
        call mpi_bcast(ras3_max, 1, mpi_integer, 0, mpi_comm_world, ierr)

        call mpi_bcast(ms_in, 1, mpi_integer, 0, mpi_comm_world, ierr)
        call mpi_bcast(sym_in, 1, mpi_integer, 0, mpi_comm_world, ierr)
        call mpi_bcast(sys%read_in%useLz, 1, mpi_logical, 0, mpi_comm_world, ierr)

        call mpi_bcast(calc_type, 1, mpi_integer, 0, mpi_comm_world, ierr)
        call mpi_bcast(dmqmc_calc_type, 1, mpi_integer, 0, mpi_comm_world, ierr)
        call mpi_bcast(direct_lanczos, 1, mpi_logical, 0, mpi_comm_world, ierr)
        call mpi_bcast(nhilbert_cycles, 1, mpi_integer, 0, mpi_comm_world, ierr)

        call mpi_bcast(lanczos_string_len, 1, mpi_integer, 0, mpi_comm_world, ierr)
        call mpi_bcast(nlanczos_eigv, 1, mpi_integer, 0, mpi_comm_world, ierr)
        call mpi_bcast(use_sparse_hamil, 1, mpi_logical, 0, mpi_comm_world, ierr)

        call mpi_bcast(print_fci_wfn, 1, mpi_integer, 0, mpi_comm_world, ierr)
        call mpi_bcast(analyse_fci_wfn, 1, mpi_integer, 0, mpi_comm_world, ierr)

        call mpi_bcast(ncycles, 1, mpi_integer, 0, mpi_comm_world, ierr)
        call mpi_bcast(nreport, 1, mpi_integer, 0, mpi_comm_world, ierr)
        call mpi_bcast(beta_loops, 1, mpi_integer, 0, mpi_comm_world, ierr)
        call mpi_bcast(walker_length, 1, mpi_integer, 0, mpi_comm_world, ierr)
        call mpi_bcast(spawned_walker_length, 1, mpi_integer, 0, mpi_comm_world, ierr)
        call mpi_bcast(spawned_rdm_length, 1, mpi_integer, 0, mpi_comm_world, ierr)
        call mpi_bcast(tau, 1, mpi_preal, 0, mpi_comm_world, ierr)
        call mpi_bcast(tau_search, 1, mpi_logical, 0, mpi_comm_world, ierr)
        call mpi_bcast(initial_shift, 1, mpi_preal, 0, mpi_comm_world, ierr)
        call mpi_bcast(vary_shift_from, 1, mpi_preal, 0, mpi_comm_world, ierr)
        call mpi_bcast(vary_shift_from_proje, 1, mpi_logical, 0, mpi_comm_world, ierr)
        call mpi_bcast(average_shift_until, 1, mpi_integer, 0, mpi_comm_world, ierr)
        call mpi_bcast(target_particles, 1, mpi_integer8, 0, mpi_comm_world, ierr)
        call mpi_bcast(doing_reduced_dm, 1, mpi_logical, 0, mpi_comm_world, ierr)
        call mpi_bcast(calc_ground_rdm, 1, mpi_logical, 0, mpi_comm_world, ierr)
        call mpi_bcast(calc_inst_rdm, 1, mpi_logical, 0, mpi_comm_world, ierr)
        call mpi_bcast(output_rdm, 1, mpi_logical, 0, mpi_comm_world, ierr)
        call mpi_bcast(nrdms, 1, mpi_integer, 0, mpi_comm_world, ierr)
        call mpi_bcast(doing_exact_rdm_eigv, 1, mpi_logical, 0, mpi_comm_world, ierr)
        call mpi_bcast(doing_von_neumann_entropy, 1, mpi_logical, 0, mpi_comm_world, ierr)
        call mpi_bcast(doing_concurrence, 1, mpi_logical, 0, mpi_comm_world, ierr)
        call mpi_bcast(start_averaging, 1, mpi_integer, 0, mpi_comm_world, ierr)
        call mpi_bcast(dmqmc_weighted_sampling, 1, mpi_logical, 0, mpi_comm_world, ierr)
        call mpi_bcast(dmqmc_vary_weights, 1, mpi_logical, 0, mpi_comm_world, ierr)
        call mpi_bcast(dmqmc_find_weights, 1, mpi_logical, 0, mpi_comm_world, ierr)
        call mpi_bcast(all_sym_sectors, 1, mpi_logical, 0, mpi_comm_world, ierr)
        call mpi_bcast(finish_varying_weights, 1, mpi_integer, 0, mpi_comm_world, ierr)
        call mpi_bcast(half_density_matrix, 1, mpi_logical, 0, mpi_comm_world, ierr)
        call mpi_bcast(calculate_excit_distribution, 1, mpi_logical, 0, mpi_comm_world, ierr)
        option_set = .false.
        if (parent) option_set = allocated(dmqmc_sampling_probs)
        call mpi_bcast(option_set, 1, mpi_logical, 0, mpi_comm_world, ierr)
        if (option_set) then
            occ_list_size = size(dmqmc_sampling_probs)
            call mpi_bcast(occ_list_size, 1, mpi_integer, 0, mpi_comm_world, ierr)
            if (.not.parent) then
                allocate(dmqmc_sampling_probs(occ_list_size), stat=ierr)
                call check_allocate('dmqmc_sampling_probs',occ_list_size,ierr)
            end if
            call mpi_bcast(dmqmc_sampling_probs, occ_list_size, mpi_preal, 0, mpi_comm_world, ierr)
        end if
        option_set = .false.
        if (parent) option_set = allocated(rdms)
        call mpi_bcast(option_set, 1, mpi_logical, 0, mpi_comm_world, ierr)
        if (option_set) then
            occ_list_size = size(rdms)
            call mpi_bcast(occ_list_size, 1, mpi_integer, 0, mpi_comm_world, ierr)
            if (.not.parent) then
                allocate(rdms(occ_list_size), stat=ierr)
                call check_allocate('rdms',occ_list_size,ierr)
            end if
            do i = 1, occ_list_size
                call mpi_bcast(rdms(i)%A_nsites, 1, mpi_integer, 0, mpi_comm_world, ierr)
                if (.not.parent) then
                    allocate(rdms(i)%subsystem_A(rdms(i)%A_nsites), stat=ierr)
                    call check_allocate('rdms(i)%subsystem_A',rdms(i)%A_nsites,ierr)
                end if
                call mpi_bcast(rdms(i)%subsystem_A, rdms(i)%A_nsites, mpi_integer, 0, mpi_comm_world, ierr)
            end do
        end if
        option_set = .false.
        if (parent) option_set = allocated(correlation_sites)
        call mpi_bcast(option_set, 1, mpi_logical, 0, mpi_comm_world, ierr)
        if (option_set) then
            occ_list_size = size(correlation_sites)
            call mpi_bcast(occ_list_size, 1, mpi_integer, 0, mpi_comm_world, ierr)
            if (.not.parent) then
                allocate(correlation_sites(occ_list_size), stat=ierr)
                call check_allocate('correlation_sites',occ_list_size,ierr)
            end if
            call mpi_bcast(correlation_sites, occ_list_size, mpi_integer, 0, mpi_comm_world, ierr)
        end if
        option_set = .false.
        call mpi_bcast(truncate_space, 1, mpi_logical, 0, mpi_comm_world, ierr)
        call mpi_bcast(truncation_level, 1, mpi_integer, 0, mpi_comm_world, ierr)
        if (parent) option_set = allocated(occ_list0)
        call mpi_bcast(option_set, 1, mpi_logical, 0, mpi_comm_world, ierr)
        if (option_set) then
            ! Have not yet set sys%nel in the Heisenberg model.
            occ_list_size = size(occ_list0)
            call mpi_bcast(occ_list_size, 1, mpi_integer, 0, mpi_comm_world, ierr)
            if (.not.parent) then
                allocate(occ_list0(occ_list_size), stat=ierr)
                call check_allocate('occ_list0', occ_list_size, ierr)
            end if
            call mpi_bcast(occ_list0, occ_list_size, mpi_integer, 0, mpi_comm_world, ierr)
        end if
        if (parent) option_set = allocated(hs_occ_list0)
        call mpi_bcast(option_set, 1, mpi_logical, 0, mpi_comm_world, ierr)
        if (option_set) then
            ! Have not yet set sys%nel in the Heisenberg model.
            occ_list_size = size(hs_occ_list0)
            call mpi_bcast(occ_list_size, 1, mpi_integer, 0, mpi_comm_world, ierr)
            if (.not.parent) then
                allocate(hs_occ_list0(occ_list_size), stat=ierr)
                call check_allocate('hs_occ_list0', occ_list_size, ierr)
            end if
            call mpi_bcast(hs_occ_list0, occ_list_size, mpi_integer, 0, mpi_comm_world, ierr)
        end if
        call mpi_bcast(restart, 1, mpi_logical, 0, mpi_comm_world, ierr)
        call mpi_bcast(dump_restart_file, 1, mpi_logical, 0, mpi_comm_world, ierr)
        call mpi_bcast(dump_restart_file_shift, 1, mpi_logical, 0, mpi_comm_world, ierr)
        call mpi_bcast(restart_info_global%read_id, 1, mpi_integer, 0, mpi_comm_world, ierr)
        call mpi_bcast(restart_info_global%write_id, 1, mpi_integer, 0, mpi_comm_world, ierr)
        call mpi_bcast(restart_info_global%write_restart_freq, 1, mpi_integer, 0, mpi_comm_world, ierr)
        call mpi_bcast(restart_info_global_shift%write_id, 1, mpi_integer, 0, mpi_comm_world, ierr)
        call mpi_bcast(seed, 1, mpi_integer, 0, mpi_comm_world, ierr)
        call mpi_bcast(shift_damping, 1, mpi_preal, 0, mpi_comm_world, ierr)
        call mpi_bcast(cluster_multispawn_threshold, 1, mpi_preal, 0, mpi_comm_world, ierr)
        call mpi_bcast(D0_population, 1, mpi_preal, 0, mpi_comm_world, ierr)
        call mpi_bcast(no_renorm, 1, mpi_logical, 0, mpi_comm_world, ierr)
        call mpi_bcast(pattempt_single, 1, mpi_preal, 0, mpi_comm_world, ierr)
        call mpi_bcast(pattempt_double, 1, mpi_preal, 0, mpi_comm_world, ierr)

        call mpi_bcast(ccmc_move_freq, 1, mpi_integer, 0, mpi_comm_world, ierr)

        call mpi_bcast(init_spin_inv_D0, 1, mpi_logical, 0, mpi_comm_world, ierr)
        call mpi_bcast(initiator_CAS, 2, mpi_integer, 0, mpi_comm_world, ierr)
        call mpi_bcast(initiator_population, 1, mpi_preal, 0, mpi_comm_world, ierr)
        call mpi_bcast(initiator_approximation, 1, mpi_logical, 0, mpi_comm_world, ierr)

        call mpi_bcast(hf_operator, 1, mpi_integer, 0, mpi_comm_world, ierr)
        call mpi_bcast(alpha0, 1, mpi_integer, 0, mpi_comm_world, ierr)

        call mpi_bcast(write_hamiltonian, 1, mpi_logical, 0, mpi_comm_world, ierr)
        call mpi_bcast(write_determinants, 1, mpi_logical, 0, mpi_comm_world, ierr)

        call mpi_bcast(block_size, 1, mpi_integer, 0, mpi_comm_world, ierr)
        call mpi_bcast(non_blocking_comm, 1, mpi_logical, 0, mpi_comm_world, ierr)
        call mpi_bcast(doing_load_balancing, 1, mpi_logical, 0, mpi_comm_world, ierr)
        call mpi_bcast(par_info%load%nslots, 1, mpi_integer, 0, mpi_comm_world, ierr)
        call mpi_bcast(par_info%load%pop, 1, mpi_integer8, 0, mpi_comm_world, ierr)
        call mpi_bcast(par_info%load%percent, 1, mpi_preal, 0, mpi_comm_world, ierr)
        call mpi_bcast(par_info%load%max_attempts, 1, mpi_integer, 0, mpi_comm_world, ierr)
        call mpi_bcast(par_info%load%write_info, 1, mpi_logical, 0, mpi_comm_world, ierr)

        call mpi_bcast(fold_line, 1, mpi_preal, 0, mpi_comm_world, ierr)
        call mpi_bcast(P__, 1, mpi_preal, 0, mpi_comm_world, ierr)
        call mpi_bcast(Po_, 1, mpi_preal, 0, mpi_comm_world, ierr)
        call mpi_bcast(P_o, 1, mpi_preal, 0, mpi_comm_world, ierr)

#endif

    end subroutine distribute_input

end module parse_input<|MERGE_RESOLUTION|>--- conflicted
+++ resolved
@@ -710,11 +710,7 @@
 
         if (all_sym_sectors) then
             if (.not. doing_calc(dmqmc_calc)) call stop_all(this, 'The use_all_sym_sectors option can only be used in&
-<<<<<<< HEAD
                                                                    & DMQMC calculations.')
-=======
-                                                                &DMQMC calculations.')
->>>>>>> 1ed7cffe
             if (abs(sys%heisenberg%magnetic_field) > depsilon .or. &
                 abs(sys%heisenberg%staggered_magnetic_field) > depsilon) &
                     call stop_all(this, 'The use_all_sym_sectors option cannot be used with magnetic fields.')

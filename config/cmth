--- conflicted
+++ resolved
@@ -3,11 +3,7 @@
 cxx = icpc
 cppflags = -DHAVE_SSE2
 ld = ifort
-<<<<<<< HEAD
-libs = -ltrlan -lacml -cxxlib
-=======
 libs = -ltrlan -Wl,--start-group -lmkl_intel_lp64 -lmkl_sequential -lmkl_core -Wl,--end-group -lpthread -cxxlib
->>>>>>> 1ad78fa1
 module_flag = -module
 
 [opt]
